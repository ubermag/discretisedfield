import itertools
import os
import random
import re
import tempfile
import types

import holoviews as hv
import k3d
import matplotlib.pyplot as plt
import numpy as np
import pytest
import scipy.fft as spfft
import xarray as xr

import discretisedfield as df

from .test_mesh import html_re as mesh_html_re

html_re = (
    r"<strong>Field</strong>\s*<ul>\s*"
    rf"<li>{mesh_html_re}</li>\s*"
    r"<li>nvdim = \d+</li>\s*"
    r"(<li>vdims:\s*<ul>(<li>.*</li>\s*)+</ul>\s*</li>)?\s*"
    r"(<li>unit = .+</li>)?\s*"
    r"</ul>"
)

# Test inputs for initialising fields in the form [value, dtype]

# scalar functions: take a length-n tuple and return a scalar
sfuncs = [
    [lambda c: 1, np.float64],
    [lambda c: -2.4, np.float64],
    [lambda c: -6.4e-15, np.float64],
    [lambda c: 1 + 2j, np.complex128],
    [lambda c: sum(c) + 1, np.float64],
]
# vector functions: take a length-n tuple and return a length-3 vector
vfuncs = [
    [lambda c: (1, 2, 0), np.float64],
    [lambda c: (-2.4, 1e-3, 9), np.float64],
    [lambda c: (1 + 1j, 2 + 2j, 3 + 3j), np.complex128],
    [lambda c: (0, 1j, 1), np.complex128],
    [lambda c: (sum(c), np.min(c), np.max(c)), np.float64],
]
# scalar constants
consts = [
    [0, None],
    [-5.0, None],
    [np.pi, None],
    [1e-15, None],
    [1.2e12, None],
    [random.random(), None],
    [1 + 1j, None],
]
# vector constants
iters = [
    [(0, 0, 1), None],
    [(0, -5.1, np.pi), None],
    [[70, 1e15, 2 * np.pi], None],
    [[5, random.random(), np.pi], None],
    [np.array([4, -1, 3.7]), None],
    [np.array([2.1, 0.0, -5 * random.random()]), None],
    [(1 + 1j, 1 + 1j, 1 + 1j), None],
    [(0, 0, 1j), None],
    [np.random.random(3) + np.random.random(3) * 1j, None],
]


def check_hv(plot, types):
    # generate the first plot output to have enough data in plot.info
    hv.renderer("bokeh").get_plot(plot)
    # find strings like "    :DynamicMap [comp,z]" or "    :Image    [x,y]"
    # the number of spaces can vary
    assert sorted(
        re.findall(r"(?<=:)\w+ \[[^]]+\]", re.sub(r"\s+", " ", str(plot)))
    ) == sorted(types)


@pytest.fixture
def test_field():
    mesh = df.Mesh(p1=(-5e-9, -5e-9, -5e-9), p2=(5e-9, 5e-9, 5e-9), n=(5, 5, 5))
    c_array = mesh.coordinate_field().array

    # The norm is defined via numpy for performance reasons;
    # In the simple loop form it would be:
    # x, y, _ = point
    # if x**2 + y**2 <= 5e-9**2:
    #     return 1e5
    # else:
    #     return 0
    def norm(points):
        return np.where(
            (points[..., 0] ** 2 + points[..., 1] ** 2) <= 5e-9**2, 1e5, 0
        )[..., np.newaxis]

    # Values are defined in numpy for performance reasons
    # We define vector fields with vx=0, vy=0, vz=+/-1 for x<0 / x>0
    def value(points):
        res = np.zeros((*mesh.n, 3))
        res[..., 2] = np.where(points[..., 0] <= 0, 1, -1)
        return res

    return df.Field(
        mesh,
        nvdim=3,
        value=value(c_array),
        norm=norm(c_array),
        vdims=["a", "b", "c"],
        valid="norm",
    )


@pytest.mark.parametrize("value, dtype", consts + sfuncs)
def test_init_scalar_valid_args(valid_mesh, value, dtype):
    f = df.Field(valid_mesh, nvdim=1, value=value, dtype=dtype)
    assert isinstance(f, df.Field)
    assert f.array.shape == (*valid_mesh.n, 1)

    assert isinstance(f.mesh, df.Mesh)
    assert isinstance(f.nvdim, int)
    assert f.nvdim == 1
    assert isinstance(f.array, np.ndarray)
    assert f.array.shape == (*f.mesh.n, f.nvdim)
    rstr = repr(f)
    assert isinstance(rstr, str)
    pattern = (
        r"^Field\(Mesh\(Region\(pmin=\[.+\], pmax=\[.+\], .+\), .+\)," r" nvdim=\d+\)$"
    )
    if f.vdims:
        pattern = pattern[:-3] + r", vdims: \(.+\)\)$"
    if f.unit is not None:
        pattern = pattern[:-3] + r", unit=.+\)$"
    assert re.search(pattern, rstr)

    assert isinstance(f._repr_html_(), str)
    assert re.search(html_re, f._repr_html_(), re.DOTALL)

    assert isinstance(f.__iter__(), types.GeneratorType)
    assert len(list(f)) == len(f.mesh)


@pytest.mark.parametrize("value, dtype", iters + vfuncs)
def test_init_vector_valid_args(valid_mesh, value, dtype):
    f = df.Field(valid_mesh, nvdim=3, value=value, dtype=dtype)
    assert isinstance(f, df.Field)

    assert isinstance(f.mesh, df.Mesh)
    assert isinstance(f.nvdim, int)
    assert f.nvdim == 3
    assert isinstance(f.array, np.ndarray)
    assert f.array.shape == (*f.mesh.n, f.nvdim)
    rstr = repr(f)
    assert isinstance(rstr, str)
    pattern = (
        r"^Field\(Mesh\(Region\(pmin=\[.+\], pmax=\[.+\], .+\), .+\)," r" nvdim=\d+\)$"
    )
    if f.vdims:
        pattern = pattern[:-3] + r", vdims: \(.+\)\)$"
    if f.unit is not None:
        pattern = pattern[:-3] + r", unit=.+\)$"
    assert re.search(pattern, rstr)

    assert isinstance(f._repr_html_(), str)
    assert re.search(html_re, f._repr_html_(), re.DOTALL)
    assert isinstance(f.__iter__(), types.GeneratorType)
    assert len(list(f)) == len(f.mesh)


@pytest.mark.parametrize("unit", [None, "T", "A/m"])
@pytest.mark.parametrize(
    "mesh, nvdim, value, dtype",
    [
        [df.Mesh(p1=0, p2=10, n=10), 1, lambda c: c + c**2 * 1j, np.complex128],
        [
            df.Mesh(p1=-5e-9, p2=10e-9, n=11),
            4,
            lambda c: (c, c**2, c**3 + 100, c - 1),
            np.float64,
        ],
        [
            df.Mesh(p1=(0, 0), p2=(1, 1), n=[1, 1]),
            2,
            lambda c: (c[0] + 10, c[1]),
            np.float64,
        ],
        [
            df.Mesh(p1=(0, 0, 0, 0), p2=(1, 2, 3, 4), cell=(1, 1, 1, 1)),
            3,
            lambda c: (c[0] - 1, c[1] + 70, c[2] * 0.1 + c[3]),
            np.float64,
        ],
    ],
)
def test_init_special_combinations(mesh, nvdim, value, dtype, unit):
    f = df.Field(mesh, nvdim=nvdim, value=value, dtype=dtype, unit=unit)
    assert isinstance(f, df.Field)
    assert f.array.shape == (*mesh.n, nvdim)

    assert isinstance(f.mesh, df.Mesh)
    assert isinstance(f.nvdim, int)
    assert f.nvdim == nvdim
    assert isinstance(f.array, np.ndarray)
    assert f.array.shape == (*f.mesh.n, f.nvdim)
    rstr = repr(f)
    assert isinstance(rstr, str)
    pattern = (
        r"^Field\(Mesh\(Region\(pmin=\[.+\], pmax=\[.+\], .+\), .+\)," r" nvdim=\d+\)$"
    )
    if f.vdims:
        pattern = pattern[:-3] + r", vdims: \(.+\)\)$"
    if f.unit is not None:
        pattern = pattern[:-3] + r", unit=.+\)$"
    assert re.search(pattern, rstr)

    assert isinstance(f._repr_html_(), str)
    assert re.search(html_re, f._repr_html_(), re.DOTALL)

    assert isinstance(f.__iter__(), types.GeneratorType)
    assert len(list(f)) == len(f.mesh)


def test_init_invalid_arguments():
    p1 = (0, 0, 0)
    p2 = (10e-9, 10e-9, 10e-9)
    n = (5, 5, 5)
    mesh = df.Mesh(p1=p1, p2=p2, n=n)
    with pytest.raises(TypeError):
        df.Field("meaningless_mesh_string", nvdim=1)

    # wrong abc.Iterable
    with pytest.raises(TypeError):
        df.Field(mesh, nvdim=1, value="string")

    # all builtin types are numeric types or Iterable
    class WrongType:
        pass

    with pytest.raises(TypeError):
        df.Field(mesh, nvdim=1, value=WrongType())


@pytest.mark.parametrize(
    "nvdim, error",
    [(0, ValueError), (-1, ValueError), ("dim", TypeError), ((2, 3), TypeError)],
)
def test_init_invalid_nvdims(mesh_3d, nvdim, error):
    with pytest.raises(error):
        df.Field(mesh_3d, nvdim=nvdim)


def test_set_with_ndarray(valid_mesh):
    f = df.Field(valid_mesh, nvdim=3, value=np.ones((*valid_mesh.n, 3)))

    assert isinstance(f, df.Field)
    assert np.allclose(f.mean(), (1, 1, 1))

    with pytest.raises(ValueError):
        f.update_field_values(np.ones((2, 2)))


@pytest.mark.parametrize("func, dtype", sfuncs)
def test_set_with_callable_scalar(valid_mesh, func, dtype):
    f = df.Field(valid_mesh, nvdim=1, value=func, dtype=dtype)
    assert isinstance(f, df.Field)

    def random_point(f):
        return (
            np.random.random(valid_mesh.region.ndim) * f.mesh.region.edges
            + f.mesh.region.pmin
        )

    rp = random_point(f)
    # Make sure to be at the centre of the cell
    rp = f.mesh.index2point(f.mesh.point2index(rp))
    assert f(rp) == func(rp)


@pytest.mark.parametrize("func, dtype", vfuncs)
def test_set_with_callable_vector(valid_mesh, func, dtype):
    f = df.Field(valid_mesh, nvdim=3, value=func, dtype=dtype)
    assert isinstance(f, df.Field)

    def random_point(f):
        return (
            np.random.random(valid_mesh.region.ndim) * f.mesh.region.edges
            + f.mesh.region.pmin
        )

    rp = random_point(f)
    rp = f.mesh.index2point(f.mesh.point2index(rp))
    assert np.all(f(rp) == func(rp))


def test_set_with_dict():
    # 3d space with two subregions; one constant and one callable value
    p1 = (0, 0, 0)
    p2 = (10e-9, 10e-9, 10e-9)
    n = (5, 5, 5)
    subregions = {
        "r1": df.Region(p1=(0, 0, 0), p2=(4e-9, 10e-9, 10e-9)),
        "r2": df.Region(p1=(4e-9, 0, 0), p2=(10e-9, 10e-9, 10e-9)),
    }
    mesh = df.Mesh(p1=p1, p2=p2, n=n, subregions=subregions)

    field = df.Field(mesh, nvdim=3, value={"r1": (0, 0, 1), "r2": lambda c: c})
    assert np.all(field((3e-9, 7e-9, 9e-9)) == (0, 0, 1))
    assert np.allclose(field((8e-9, 2.5e-9, 9e-9)), (9e-9, 3e-9, 9e-9), atol=0)

    # subregions do not span the entire space
    subregions = {"r1": df.Region(p1=(0, 0, 0), p2=(4e-9, 10e-9, 10e-9))}
    mesh = df.Mesh(p1=p1, p2=p2, n=n, subregions=subregions)
    with pytest.raises(KeyError):
        field = df.Field(mesh, nvdim=3, value={"r1": (0, 0, 1)})

    # subregions do not span the entire space but there is a "default"
    field = df.Field(mesh, nvdim=3, value={"r1": (0, 0, 1), "default": (1, 1, 1)})
    assert np.all(field((3e-9, 7e-9, 9e-9)) == (0, 0, 1))
    assert np.all(field((8e-9, 2e-9, 9e-9)) == (1, 1, 1))

    # no values for subregions, only "default"
    field = df.Field(mesh, nvdim=3, value={"default": (1, 1, 1)})
    assert np.all(field.array == (1, 1, 1))

    # 1d space with one subregion and callable default
    p1 = 0
    p2 = 10e-9
    n = 5
    subregions = {
        "r1": df.Region(p1=0, p2=4e-9),
    }
    mesh = df.Mesh(p1=p1, p2=p2, n=n, subregions=subregions)
    # dtype has to be specified for isinstance(value, dict)
    field = df.Field(
        mesh,
        nvdim=3,
        value={"r1": (0, 0, 1 + 2j), "default": lambda c: (c[0], 0, 0)},
        dtype=np.complex128,
    )
    assert np.all(field(3e-9) == (0, 0, 1 + 2j))
    assert np.allclose(field(8e-9), (9e-9, 0, 0), atol=0)


def test_set_exception(valid_mesh):
    with pytest.raises(TypeError):
        df.Field(valid_mesh, nvdim=3, value="meaningless_string")

    with pytest.raises(ValueError):
        df.Field(valid_mesh, nvdim=3, value=5 + 5j)


def test_vdims(valid_mesh):
    valid_components = ["a", "b", "c", "d", "e", "f"]
    invalid_components = ["a", "grad", "b", "div", "array", "c"]
    for nvdim in range(2, 7):
        f = df.Field(
            valid_mesh,
            nvdim=nvdim,
            value=list(range(nvdim)),
            vdims=valid_components[:nvdim],
        )
        assert f.vdims == valid_components[:nvdim]
        assert isinstance(f, df.Field)

        with pytest.raises(ValueError):
            df.Field(
                valid_mesh,
                nvdim=nvdim,
                value=list(range(nvdim)),
                vdims=invalid_components[:nvdim],
            )

    # wrong number of components
    with pytest.raises(ValueError):
        df.Field(valid_mesh, nvdim=3, value=(1, 1, 1), vdims=valid_components)
    with pytest.raises(ValueError):
        df.Field(valid_mesh, nvdim=3, value=(1, 1, 1), vdims=["x", "y"])

    # components not unique
    with pytest.raises(ValueError):
        df.Field(valid_mesh, nvdim=3, value=(1, 1, 1), vdims=["x", "y", "x"])

    # test lshift
    f1 = df.Field(valid_mesh, nvdim=1, value=1)
    f2 = df.Field(valid_mesh, nvdim=1, value=2)
    f3 = df.Field(valid_mesh, nvdim=1, value=3)

    f12 = f1 << f2
    assert isinstance(f12, df.Field)
    assert np.allclose(f12.array[(0,) * valid_mesh.region.ndim, :], [1, 2])
    assert f12.x == f1
    assert f12.y == f2

    f123 = f1 << f2 << f3
    # check value at one point
    assert np.allclose(f123.array[(0,) * valid_mesh.region.ndim, :], [1, 2, 3])
    assert f123.x == f1
    assert f123.y == f2
    assert f123.z == f3

    fa = df.Field(valid_mesh, nvdim=1, value=10, vdims=["a"])
    fb = df.Field(valid_mesh, nvdim=1, value=20, vdims=["b"])

    # default components if not all fields have component labels
    f1a = f1 << fa
    assert isinstance(f1a, df.Field)
    assert f1a.vdims == ["x", "y"]

    # custom components if all fields have custom components
    fab = fa << fb
    assert isinstance(fab, df.Field)
    assert fab.vdims == ["a", "b"]


def test_unit(test_field):
    assert test_field.unit is None
    mesh = test_field.mesh
    field = df.Field(mesh, nvdim=3, value=(1, 2, 3), unit="A/m")
    assert isinstance(field, df.Field)
    assert field.unit == "A/m"
    field.unit = "mT"
    assert field.unit == "mT"
    with pytest.raises(TypeError):
        field.unit = 3
    assert field.unit == "mT"
    field.unit = None
    assert field.unit is None

    with pytest.raises(TypeError):
        df.Field(mesh, nvdim=1, unit=1)


@pytest.mark.parametrize("nvdim", [1, 2, 3, 4])
def test_valid_single_value(valid_mesh, nvdim):
    # Default
    f = df.Field(
        valid_mesh,
        nvdim=nvdim,
    )
    assert np.array_equal(f.valid.shape, valid_mesh.n)
    assert f.valid.dtype == bool
    assert np.all(f.valid)
    assert f.mesh == f._valid_as_field.mesh
    assert f.valid.dtype == f._valid_as_field.array.dtype
    assert np.array_equal(f.valid, f._valid_as_field.array.squeeze(axis=-1))
    # Constant
    f = df.Field(valid_mesh, nvdim=nvdim, valid=True)
    assert np.array_equal(f.valid.shape, valid_mesh.n)
    assert np.all(f.valid)
    assert f.mesh == f._valid_as_field.mesh
    assert np.array_equal(f.valid, f._valid_as_field.array.squeeze(axis=-1))
    f = df.Field(valid_mesh, nvdim=nvdim, valid=False)
    assert np.array_equal(f.valid.shape, valid_mesh.n)
    assert f.valid.dtype == bool
    assert np.all(~f.valid)
    assert f.mesh == f._valid_as_field.mesh
    assert np.array_equal(f.valid, f._valid_as_field.array.squeeze(axis=-1))


@pytest.mark.parametrize("ndim", [1, 2, 3, 4])
@pytest.mark.parametrize("nvdim", [1, 2, 3, 4])
def test_valid_set_on_norm(ndim, nvdim):
    mesh = df.Mesh(p1=(0,) * ndim, p2=(10,) * ndim, cell=(1,) * ndim)

    def norm_func(point):
        if np.all(point < 5):
            return 5.0
        else:
            return 0

    f = df.Field(mesh, nvdim=nvdim, value=(1,) * nvdim, norm=norm_func, valid="norm")
    assert np.array_equal(f.valid.shape, mesh.n)
    assert f.valid.dtype == bool
    assert f.mesh == f._valid_as_field.mesh
    assert np.array_equal(f.valid, f._valid_as_field.array.squeeze(axis=-1))
    for idx in f.mesh.indices:
        if all(f.mesh.index2point(idx) < 5):
            # Use [0] to examine single element numpy array
            assert f.valid[tuple(idx)]
        else:
            assert not f.valid[tuple(idx)]


@pytest.mark.parametrize("ndim", [1, 2, 3, 4])
@pytest.mark.parametrize("nvdim", [1, 2, 3, 4])
def test_valid_set_call(ndim, nvdim):
    mesh = df.Mesh(p1=(0,) * ndim, p2=(10,) * ndim, cell=(1,) * ndim)

    def valid_func(point):
        return all(point < 5)

    # Default
    f = df.Field(mesh, nvdim=nvdim, valid=valid_func)
    assert np.array_equal(f.valid.shape, mesh.n)
    assert f.valid.dtype == bool
    assert f.mesh == f._valid_as_field.mesh
    assert np.array_equal(f.valid, f._valid_as_field.array.squeeze(axis=-1))
    for idx in f.mesh.indices:
        if all(f.mesh.index2point(idx) < 5):
            assert f.valid[tuple(idx)]
        else:
            assert not f.valid[tuple(idx)]

    def valid_func(point):
        if all(point < 5):
            return 5.0
        else:
            return 0

    f = df.Field(mesh, nvdim=nvdim, valid=valid_func)
    assert np.array_equal(f.valid.shape, mesh.n)
    assert f.valid.dtype == bool
    assert f.mesh == f._valid_as_field.mesh
    assert np.array_equal(f.valid, f._valid_as_field.array.squeeze(axis=-1))
    for idx in f.mesh.indices:
        if all(f.mesh.index2point(idx) < 5):
            assert f.valid[tuple(idx)]
        else:
            assert not f.valid[tuple(idx)]


@pytest.mark.parametrize("ndim", [1, 2, 3, 4])
@pytest.mark.parametrize("nvdim", [1, 2, 3, 4])
def test_valid_array(ndim, nvdim):
    mesh = df.Mesh(p1=(0,) * ndim, p2=(10,) * ndim, cell=(1,) * ndim)

    def val_func(point):
        return point[0]

    f = df.Field(mesh, nvdim=1, value=val_func)
    expected_valid = f.array[..., 0] < 5

    f = df.Field(mesh, nvdim=nvdim, valid=expected_valid)
    assert np.all(expected_valid == f.valid)
    assert f.mesh == f._valid_as_field.mesh
    assert np.array_equal(f.valid, f._valid_as_field.array.squeeze(axis=-1))


@pytest.mark.parametrize("ndim", [1, 2, 3, 4])
@pytest.mark.parametrize("nvdim", [1, 2, 3, 4])
def test_valid_operators(ndim, nvdim):
    mesh = df.Mesh(p1=(0,) * ndim, p2=(10,) * ndim, cell=(1,) * ndim)

    def val_func(point):
        return point[0]

    f1 = df.Field(mesh, nvdim=1, value=val_func)
    expected_valid = f1.array[..., 0] < 5
    f2 = df.Field(mesh, nvdim=nvdim, value=(1,) * nvdim, valid=expected_valid)

    f3 = f1 + f2
    assert np.array_equal(f3.valid, np.logical_and(f1.valid, f2.valid))

    f3 = f1 - f2
    assert np.array_equal(f3.valid, np.logical_and(f1.valid, f2.valid))

    f3 = f1 * f2
    assert np.array_equal(f3.valid, np.logical_and(f1.valid, f2.valid))

    f3 = f1 / f2
    assert np.array_equal(f3.valid, np.logical_and(f1.valid, f2.valid))


@pytest.mark.parametrize("nvdim", [1, 2, 3, 4])
def test_value(valid_mesh, nvdim):
    f = df.Field(valid_mesh, nvdim=nvdim)
    f.update_field_values(np.arange(nvdim) + 1)

    # Set with array
    assert np.allclose(f.mean(), np.arange(nvdim) + 1)

    # Set with scalar
    if nvdim == 1:
        f.update_field_values(3.0)
        assert np.allclose(f.mean(), 3.0)

        f.update_field_values(np.array([2]))
        assert np.allclose(f.mean(), np.array([2]))
    else:
        with pytest.raises(ValueError):
            f.update_field_values(3.0)
        with pytest.raises(ValueError):
            f.update_field_values(np.array([2]))

    # Array with wrong shape
    with pytest.raises(ValueError):
        f.update_field_values(np.arange(nvdim + 1))

    if nvdim > 2:
        with pytest.raises(ValueError):
            f.update_field_values(np.arange(nvdim - 1))

    # Set with wrong type
    with pytest.raises(TypeError):
        f.update_field_values("string")


def test_average():
    mesh = df.Mesh(p1=(0, 0, 0), p2=(10, 10, 10), cell=(5, 5, 5))
    f = df.Field(mesh, nvdim=3, value=(2, 2, 2))
    with pytest.raises(AttributeError):
        f.average


@pytest.mark.parametrize("norm_value", [1, 2.1, 1e-3])
@pytest.mark.parametrize("nvdim", [1, 2, 3, 4])
def test_norm(valid_mesh, nvdim, norm_value):
    f = df.Field(valid_mesh, nvdim=nvdim, value=(2,) * nvdim)

    assert np.allclose(f.norm.array, 2 * np.sqrt(nvdim))
    assert np.allclose(f.array, 2)

    f.norm = 1
    assert np.allclose(f.norm.array, 1)
    assert np.allclose(f.array, 1 / np.sqrt(nvdim))

    f = df.Field(valid_mesh, nvdim=nvdim, value=(3.0,) * nvdim, norm=norm_value)

    assert np.all(valid_mesh.n == f.norm.mesh.n)
    assert f.norm.array.shape == (*tuple(f.mesh.n), 1)
    assert np.allclose(f.norm.array, norm_value)


def test_norm_is_not_preserved():
    p1 = (0, 0, 0)
    p2 = (10e-9, 10e-9, 10e-9)
    n = (5, 5, 5)
    mesh = df.Mesh(p1=p1, p2=p2, n=n)

    f = df.Field(mesh, nvdim=3)

    f.update_field_values((0, 3, 0))
    f.norm = 1
    assert np.all(f.norm.array == 1)

    f.update_field_values((0, 2, 0))
    assert np.all(f.norm.array == 2)


def test_norm_zero_field():
    p1 = (0, 0, 0)
    p2 = (10e-9, 10e-9, 10e-9)
    n = (5, 5, 5)
    mesh = df.Mesh(p1=p1, p2=p2, n=n)

    f = df.Field(mesh, nvdim=3, value=(0, 0, 0))
    f.norm = 1  # Does not change the norm of zero field
    assert np.all(f.norm.array == 0)


@pytest.mark.parametrize(
    "p1, p2, n, nvdim, vdim_mapping, vdim_mapping_check",
    [
        # no mapping for scalar fields
        [0, 1, 5, 1, None, {}],
        [(0, 0), (1, 1), (5, 5), 1, None, {}],
        # default mapping for vector fields
        [(0, 0), (1, 1), (5, 5), 2, None, {d: d for d in "xy"}],
        [(0, 0, 0), (1, 1, 1), (5, 5, 5), 3, None, {d: d for d in "xyz"}],
        [(0,) * 4, (1,) * 4, (5,) * 4, 4, None, {f"v{i}": f"x{i}" for i in range(4)}],
        # manual mapping for dim - vdim mismatch
        [0, 1, 5, 2, {"x": "x", "y": None}, {"x": "x", "y": None}],
        [
            (0, 0),
            (1, 1),
            (5, 5),
            3,
            {"x": "x", "y": "y", "z": "z"},  # simulates sel 3d -> 2d
            {"x": "x", "y": "y", "z": "z"},
        ],
    ],
)
def test_vdim_mapping(p1, p2, n, nvdim, vdim_mapping, vdim_mapping_check):
    mesh = df.Mesh(p1=p1, p2=p2, n=n)
    field = df.Field(mesh, nvdim=nvdim, vdim_mapping=vdim_mapping)
    assert field.vdim_mapping == vdim_mapping_check


def test_r_dim_mapping():
    mesh = df.Mesh(p1=(0,) * 3, p2=(1,) * 3, n=(10,) * 3)
    field = df.Field(mesh, nvdim=3)

    assert field.vdim_mapping == {d: d for d in "xyz"}
    assert field._r_dim_mapping == {d: d for d in "xyz"}

    field.vdim_mapping = {"x": "a", "y": "b", "z": "c"}
    # values do not match region dims -> no vector components along spatial x, y, z
    assert field._r_dim_mapping == {"x": None, "y": None, "z": None}
    # change region dims -> vector components along spatial a, b, c
    field.mesh.region.dims = ["a", "b", "c"]
    assert field._r_dim_mapping == {"a": "x", "b": "y", "c": "z"}

    field.mesh.region.dims = ["x", "y", "z"]
    field.vdim_mapping = {"x": "x", "y": None, "z": None}
    assert field._r_dim_mapping == {"x": "x", "y": None, "z": None}


@pytest.mark.parametrize(
    "nvdim, vdim_mapping, error",
    [
        [2, {"a": "x", "b": "y"}, ValueError],  # invalid vdim
        [2, {"x": "x"}, ValueError],  # missing vdim
        [2, ("x", "y"), TypeError],  # invalid mapping type
    ],
)
def test_vdim_mapping_error(nvdim, vdim_mapping, error):
    mesh = df.Mesh(p1=(0, 0), p2=(1, 1), n=(5, 5))
    with pytest.raises(error):
        df.Field(mesh, nvdim=nvdim, vdim_mapping=vdim_mapping)


def test_vdims_vdim_mapping():
    mesh = df.Mesh(p1=(0, 0, 0), p2=(1, 1, 1), n=(10, 10, 10))

    # 3 vdims -> automatic mapping
    f = df.Field(mesh, nvdim=3)
    assert f.vdim_mapping == {d: d for d in "xyz"}
    f.vdims = list("abc")
    assert f.vdim_mapping == dict(zip("abc", "xyz"))

    # 2 vdims with manual mapping
    f = df.Field(mesh, nvdim=2, vdim_mapping={"x": "y", "y": "z"})
    f.vdims = ["a", "b"]
    assert f.vdim_mapping == {"a": "y", "b": "z"}

    # 2 vdims -> no automatic mapping -> no default mapping
    f = df.Field(mesh, nvdim=2)
    assert f.vdim_mapping == {}
    f.vdims = ["a", "b"]
    assert f.vdim_mapping == {}
    f.vdim_mapping = {"a": "x", "b": "y"}
    f.vdims = ["v1", "v2"]
    assert f.vdim_mapping == {"v1": "x", "v2": "y"}


@pytest.mark.parametrize("nvdim", [1, 2, 3, 4])
def test_orientation(valid_mesh, nvdim):
    # No zero-norm cells
    inital_value = np.zeros(nvdim)
    inital_value[-1] = 2
    f = df.Field(valid_mesh, nvdim=nvdim, value=inital_value)
    assert isinstance(f.orientation, df.Field)
    assert np.allclose(f.orientation.mean(), inital_value / 2)


def test_orientation_func():
    # Test with zero-norm cells
    p1 = (-5e-9, -5e-9, -5e-9)
    p2 = (5e-9, 5e-9, 5e-9)
    cell = (1e-9, 1e-9, 1e-9)
    mesh = df.Mesh(p1=p1, p2=p2, cell=cell)

    def value_fun(point):
        if point[0] <= mesh.region.center[0]:
            return (0, 0, 0)
        else:
            return (3, 0, 4)

    f = df.Field(mesh, nvdim=3, value=value_fun)
    assert np.allclose(f.orientation(mesh.region.center - mesh.cell), (0, 0, 0))
    assert np.allclose(f.orientation(mesh.region.center + mesh.cell), (0.6, 0, 0.8))


@pytest.mark.parametrize("ndim", [1, 2, 3, 4])
@pytest.mark.parametrize("nvdim", [1, 2, 3, 4])
def test_call(ndim, nvdim):
    mesh = df.Mesh(p1=(0.0,) * ndim, p2=(10.0,) * ndim, cell=(2.0,) * ndim)

    def val_func(point):
        return (point[0],) * nvdim

    f = df.Field(mesh, nvdim=nvdim, value=val_func)

    # test center of the cells
    assert np.allclose(f((1.0,) * ndim), (1.0,) * nvdim)
    assert np.allclose(f((5.0,) * ndim), (5.0,) * nvdim)
    assert np.allclose(f((9.0,) * ndim), (9.0,) * nvdim)

    # Regions are inclusive: [ ]
    # test with points exactly on the boundary of the mesh
    assert np.allclose(f((0.0,) * ndim), (1.0,) * nvdim)
    assert np.allclose(f((10.0,) * ndim), (9.0,) * nvdim)

    # cells are half-open: [ )
    # test with points exactly on the boundary of cells
    assert np.allclose(f((1.9,) * ndim), (1.0,) * nvdim)
    assert np.allclose(f((2,) * ndim), (3.0,) * nvdim)
    assert np.allclose(f((2.1,) * ndim), (3.0,) * nvdim)

    with pytest.raises(ValueError):
        f((5.0,) * (ndim + 1))

    with pytest.raises(ValueError):
        f((5.0,) * (ndim - 1))

    with pytest.raises(ValueError):
        f((-1.0,) * ndim)

    with pytest.raises(TypeError):
        f("invalid_input")

    with pytest.raises(TypeError):
        f(None)


def test_mean():
    tol = 1e-12

    p1 = (-5e-9, -5e-9, -5e-9)
    p2 = (5e-9, 4e-9, 3e-9)
    cell = (1e-9, 1e-9, 1e-9)
    mesh = df.Mesh(p1=p1, p2=p2, cell=cell)

    f = df.Field(mesh, nvdim=1, value=2)
    assert abs(f.mean() - 2) < tol

    f = df.Field(mesh, nvdim=3, value=(0, 1, 2))
    assert np.allclose(f.mean(), (0, 1, 2))

    # Test with direction
    out = f.mean(direction="x")
    assert np.allclose(out.array, (0, 1, 2))
    assert out.mesh.region.dims == ("y", "z")
    assert np.array_equal(out.mesh.n, (9, 8))
    out = f.mean(direction="y")
    assert np.allclose(out.array, (0, 1, 2))
    assert out.mesh.region.dims == ("x", "z")
    assert np.array_equal(out.mesh.n, (10, 8))
    out = f.mean(direction="z")
    assert np.allclose(out.array, (0, 1, 2))
    assert out.mesh.region.dims == ("x", "y")
    assert np.array_equal(out.mesh.n, (10, 9))

    with pytest.raises(ValueError):
        f.mean(direction="a")

    out = f.mean(direction=["x", "y"])
    assert np.allclose(out.array, (0, 1, 2))
    assert out.mesh.region.dims == ("z",)
    assert np.array_equal(out.mesh.n, [8])
    out = f.mean(direction=["y", "z"])
    assert np.allclose(out.array, (0, 1, 2))
    assert out.mesh.region.dims == ("x",)
    assert np.array_equal(out.mesh.n, [10])
    out = f.mean(direction=["x", "z"])
    assert np.allclose(out.array, (0, 1, 2))
    assert out.mesh.region.dims == ("y",)
    assert np.array_equal(out.mesh.n, [9])
    out = f.mean(direction=["z", "y"])
    assert np.allclose(out.array, (0, 1, 2))
    assert out.mesh.region.dims == ("x",)
    assert np.array_equal(out.mesh.n, [10])
    out = f.mean(direction=("x", "y"))
    assert np.allclose(out.array, (0, 1, 2))
    assert out.mesh.region.dims == ("z",)
    assert np.array_equal(out.mesh.n, [8])

    with pytest.raises(ValueError):
        f.mean(direction=["x", "a"])

    with pytest.raises(ValueError):
        f.mean(direction=["a", "x"])

    with pytest.raises(ValueError):
        f.mean(direction=["a", "b"])

    with pytest.raises(ValueError):
        f.mean(direction=["x", "x"])

    assert np.allclose(f.mean(direction=["x", "y", "z"]), f.mean())
    assert np.allclose(f.mean(direction=("x", "y", "z")), f.mean())

    with pytest.raises(ValueError):
        f.mean(direction=["x", "y", "z", "a"])

    with pytest.raises(ValueError):
        f.mean(direction=["x", "y", "z", "z"])


@pytest.mark.parametrize("nvdim", [1, 2, 3, 4])
def test_field_component(valid_mesh, nvdim):
    valid_components = ["a", "b", "c", "d", "e", "f"]
    f = df.Field(valid_mesh, nvdim=nvdim, vdims=valid_components[:nvdim])
    assert all(isinstance(getattr(f, i), df.Field) for i in valid_components[:nvdim])
    assert all(getattr(f, i).nvdim == 1 for i in valid_components[:nvdim])

    # Default
    f = df.Field(valid_mesh, nvdim=nvdim)
    if nvdim in [2, 3]:
        valid_components = ["x", "y", "z"]
    elif nvdim > 3:
        valid_components = [f"v{i}" for i in range(nvdim)]
    else:
        # nvdim = 1 exception
        with pytest.raises(AttributeError):
            f.x.nvdim
        return

    assert all(isinstance(getattr(f, i), df.Field) for i in valid_components[:nvdim])
    assert all(getattr(f, i).nvdim == 1 for i in valid_components[:nvdim])


def test_get_attribute_exception(mesh_3d):
    f = df.Field(mesh_3d, nvdim=3)
    with pytest.raises(AttributeError) as excinfo:
        f.__getattr__("nonexisting_attribute")
        assert "has no attribute" in str(excinfo.value)


def test_dir(valid_mesh):
    # Not testing component labels as this is already tested for in
    # test_field_component

    f = df.Field(valid_mesh, nvdim=3, value=(5, 6, -9))
    assert all(attr in dir(f) for attr in ["x", "y", "z"])

    f = df.Field(valid_mesh, nvdim=1, value=1)
    assert all(attr not in dir(f) for attr in ["x", "y", "z"])


def test_eq():
    p1 = (-5e-9, -5e-9, -5e-9)
    p2 = (15e-9, 5e-9, 5e-9)
    cell = (5e-9, 1e-9, 2.5e-9)
    mesh = df.Mesh(p1=p1, p2=p2, cell=cell)

    f1 = df.Field(mesh, nvdim=1, value=0.2)
    f2 = df.Field(mesh, nvdim=1, value=0.2)
    f3 = df.Field(mesh, nvdim=1, value=3.1)
    f4 = df.Field(mesh, nvdim=3, value=(1, -6, 0))
    f5 = df.Field(mesh, nvdim=3, value=(1, -6, 0))
    f6 = df.Field(mesh, nvdim=3, value=(1, -6, 0), vdims=list("abc"))
    f7 = df.Field(mesh, nvdim=3, value=(1, -6, 0), unit="A/m")

    assert f1 == f2
    assert not f1 != f2
    assert not f1 == f3
    assert f1 != f3
    assert not f2 == f4
    assert f2 != f4
    assert f4 == f5
    assert not f4 != f5
    assert not f1 == 0.2
    assert f1 != 0.2
    assert f5 == f6
    assert f5 == f7


@pytest.mark.parametrize("nvdim", [1, 2, 3, 4])
@pytest.mark.parametrize("tol_value", [1e-10, 1e-5, 0.5, 2])
@pytest.mark.parametrize("base_value", [0.5, 1, -1, 1e-9])
def test_allclose_rtol(valid_mesh, nvdim, tol_value, base_value):
    base_value = np.full(nvdim, base_value)
    f1 = df.Field(valid_mesh, nvdim=nvdim, value=base_value)
    f2 = df.Field(valid_mesh, nvdim=nvdim, value=base_value * (1 + tol_value * 0.9))
    f3 = df.Field(valid_mesh, nvdim=nvdim, value=base_value * (1 + tol_value * 1.1))

    assert f1.allclose(f2, rtol=tol_value, atol=0)
    assert not f1.allclose(f3, rtol=tol_value, atol=0)


@pytest.mark.parametrize("nvdim", [1, 2, 3, 4])
@pytest.mark.parametrize("tol_value", [1e-7, 1e-5, 0.5, 2])
@pytest.mark.parametrize("base_value", [0, 0.5, 1, -1, 1e-9])
def test_allclose_atol(valid_mesh, nvdim, tol_value, base_value):
    base_value = np.full(nvdim, base_value)
    f1 = df.Field(valid_mesh, nvdim=nvdim, value=base_value)
    f2 = df.Field(valid_mesh, nvdim=nvdim, value=base_value + tol_value * 0.9)
    f3 = df.Field(valid_mesh, nvdim=nvdim, value=base_value + tol_value * 1.1)

    # Need an rtol to deal with floating point accuracy
    rtol = (base_value - tol_value) * 1e-10

    assert f1.allclose(f2, atol=tol_value, rtol=rtol)
    assert not f1.allclose(f3, atol=tol_value, rtol=rtol)


@pytest.mark.parametrize("invalid_input", [2, "string", None, []])
def test_allclose_invalid_type(valid_mesh, invalid_input):
    f1 = df.Field(valid_mesh, nvdim=1, value=0)

    with pytest.raises(TypeError):
        f1.allclose(invalid_input)


def test_point_neg():
    p1 = (-5e-9, -5e-9, -5e-9)
    p2 = (5e-9, 5e-9, 5e-9)
    cell = (1e-9, 1e-9, 1e-9)
    mesh = df.Mesh(p1=p1, p2=p2, cell=cell)

    # Scalar field
    f = df.Field(mesh, nvdim=1, value=3)
    res = -f
    assert isinstance(res, df.Field)
    assert res.mean() == -3
    assert f == +f
    assert f == -(-f)
    assert f == +(-(-f))

    # Vector field
    f = df.Field(mesh, nvdim=3, value=(1, 2, -3))
    res = -f
    assert isinstance(res, df.Field)
    assert np.allclose(res.mean(), (-1, -2, 3))
    assert f == +f
    assert f == -(-f)
    assert f == +(-(-f))


def test_pow(mesh_3d):
    # Scalar field
    f = df.Field(mesh_3d, nvdim=1, value=2)
    res = f**2
    assert res.mean() == 4
    res = f ** (-1)
    assert res.mean() == 0.5

    # Vector field
    f = df.Field(mesh_3d, nvdim=3, value=(1, 2, -2))
    res = f**2
    assert np.allclose(res.mean(), (1, 4, 4))

    # 4D field
    f = df.Field(mesh_3d, nvdim=4, value=(1, 2, -2, 3))
    res = f**2
    assert np.allclose(res.mean(), (1, 4, 4, 9))

    # Attempt to raise to non numbers.Real
    with pytest.raises(TypeError):
        f ** "a"
    res = f**f
    assert np.allclose(res.mean(), (1, 4, 0.25, 27))

    with pytest.raises(TypeError):
        f ** ((1,) * 5)


def test_add_subtract(mesh_3d):
    # Scalar fields
    f1 = df.Field(mesh_3d, nvdim=1, value=1.2)
    f2 = df.Field(mesh_3d, nvdim=1, value=-0.2)
    res = f1 + f2
    assert np.allclose(res.mean(), 1)
    res = f1 - f2
    assert np.allclose(res.mean(), 1.4)
    f1 += f2
    assert np.allclose(f1.mean(), 1)
    f1 -= f2
    assert np.allclose(f1.mean(), 1.2)

    # Vector fields
    f1 = df.Field(mesh_3d, nvdim=3, value=(1, 2, 3))
    f2 = df.Field(mesh_3d, nvdim=3, value=(-1, -3, -5))
    res = f1 + f2
    assert np.allclose(res.mean(), (0, -1, -2))
    res = f1 - f2
    assert np.allclose(res.mean(), (2, 5, 8))
    f1 += f2
    assert np.allclose(f1.mean(), (0, -1, -2))
    f1 -= f2
    assert np.allclose(f1.mean(), (1, 2, 3))

    # Artithmetic checks
    assert f1 + f2 + (1, 1, 1) == (1, 1, 1) + f2 + f1
    assert f1 - f2 - (0, 0, 0) == (0, 0, 0) - (f2 - f1)
    assert f1 + (f1 + f2) == (f1 + f1) + f2
    assert f1 - (f1 + f2) == f1 - f1 - f2
    assert f1 + f2 - f1 == f2 + (0, 0, 0)

    # Constants
    f1 = df.Field(mesh_3d, nvdim=1, value=1.2)
    f2 = df.Field(mesh_3d, nvdim=3, value=(-1, -3, -5))
    res = f1 + 2
    assert np.allclose(res.mean(), 3.2)
    res = f1 - 1.2
    assert np.allclose(res.mean(), 0)
    f1 += 2.5
    assert np.allclose(f1.mean(), 3.7)
    f1 -= 3.7
    assert np.allclose(f1.mean(), 0)
    res = f2 + (1, 3, 5)
    assert np.allclose(res.mean(), (0, 0, 0))
    res = f2 - (1, 2, 3)
    assert np.allclose(res.mean(), (-2, -5, -8))
    f2 += (1, 1, 1)
    assert np.allclose(f2.mean(), (0, -2, -4))
    f2 -= (-1, -2, 3)
    assert np.allclose(f2.mean(), (1, 0, -7))

    # Exceptions
    with pytest.raises(TypeError):
        res = f1 + "2"

    # Fields with different dimensions
    res = f1 + f2
    assert np.allclose(res.mean(), (1, 0, -7))

    # Fields defined on different meshes
    mesh1 = df.Mesh(p1=(0, 0, 0), p2=(5, 5, 5), n=(1, 1, 1))
    mesh2 = df.Mesh(p1=(0, 0, 0), p2=(3, 3, 3), n=(1, 1, 1))
    f1 = df.Field(mesh1, nvdim=1, value=1.2)
    f2 = df.Field(mesh2, nvdim=1, value=1)
    with pytest.raises(ValueError):
        res = f1 + f2
    with pytest.raises(ValueError):
        f1 += f2
    with pytest.raises(ValueError):
        f1 -= f2


def test_mul_truediv(mesh_3d):
    # Scalar fields
    f1 = df.Field(mesh_3d, nvdim=1, value=1.2)
    f2 = df.Field(mesh_3d, nvdim=1, value=-2)
    res = f1 * f2
    assert np.allclose(res.mean(), -2.4)
    res = f1 / f2
    assert np.allclose(res.mean(), -0.6)
    f1 *= f2
    assert np.allclose(f1.mean(), -2.4)
    f1 /= f2
    assert np.allclose(f1.mean(), 1.2)

    # Scalar field with a constant
    f = df.Field(mesh_3d, nvdim=1, value=5)
    res = f * 2
    assert np.allclose(res.mean(), 10)
    res = 3 * f
    assert np.allclose(res.mean(), 15)
    res = f * (1, 2, 3)
    assert np.allclose(res.mean(), (5, 10, 15))
    res = (1, 2, 3) * f
    assert np.allclose(res.mean(), (5, 10, 15))
    res = f / 2
    assert np.allclose(res.mean(), 2.5)
    res = 10 / f
    assert np.allclose(res.mean(), 2)
    res = (5, 10, 15) / f
    assert np.allclose(res.mean(), (1, 2, 3))
    f *= 10
    assert np.allclose(f.mean(), 50)
    f /= 10
    assert np.allclose(f.mean(), 5)

    # Scalar field with a vector field
    f1 = df.Field(mesh_3d, nvdim=1, value=2)
    f2 = df.Field(mesh_3d, nvdim=3, value=(-1, -3, 5))
    res = f1 * f2  # __mul__
    assert np.allclose(res.mean(), (-2, -6, 10))
    res = f2 * f1  # __rmul__
    assert np.allclose(res.mean(), (-2, -6, 10))
    res = f2 / f1  # __truediv__
    assert np.allclose(res.mean(), (-0.5, -1.5, 2.5))
    f2 *= f1  # __imul__
    assert np.allclose(f2.mean(), (-2, -6, 10))
    f2 /= f1  # __truediv__
    assert np.allclose(f2.mean(), (-1, -3, 5))
    res = f1 / f2  # __rtruediv__
    assert np.allclose(res.mean(), (-2, -2 / 3, 2 / 5))

    # Vector field with a scalar
    f = df.Field(mesh_3d, nvdim=3, value=(1, 2, 0))
    res = f * 2
    assert np.allclose(res.mean(), (2, 4, 0))
    res = 5 * f
    assert np.allclose(res.mean(), (5, 10, 0))
    res = f / 2
    assert np.allclose(res.mean(), (0.5, 1, 0))
    f *= 2
    assert np.allclose(f.mean(), (2, 4, 0))
    f /= 2
    assert np.allclose(f.mean(), (1, 2, 0))
    with pytest.warns(RuntimeWarning, match="divide by zero"):
        res = 10 / f
    assert np.allclose(res.mean(), (10, 5, np.inf))

    # Further checks
    f1 = df.Field(mesh_3d, nvdim=1, value=2)
    f2 = df.Field(mesh_3d, nvdim=3, value=(-1, -3, -5))
    assert f1 * f2 == f2 * f1
    assert 1.3 * f2 == f2 * 1.3
    assert -5 * f2 == f2 * (-5)
    assert (1, 2.2, -1) * f1 == f1 * (1, 2.2, -1)
    assert f1 * (f1 * f2) == (f1 * f1) * f2
    assert f1 * f2 / f1 == f2
    assert np.allclose((f2 * f2).mean(), (1, 9, 25))
    assert np.allclose((f2 / f2).mean(), (1, 1, 1))

    # Exceptions
    f1 = df.Field(mesh_3d, nvdim=1, value=1.2)
    f2 = df.Field(mesh_3d, nvdim=3, value=(-1, -3, -5))
    with pytest.raises(TypeError):
        res = f2 * "a"
    with pytest.raises(TypeError):
        res = "a" / f1
    with pytest.raises(TypeError):
        f2 *= "a"
    with pytest.raises(TypeError):
        f2 /= "a"

    # Fields defined on different meshes
    mesh1 = df.Mesh(p1=(0, 0, 0), p2=(5, 5, 5), n=(1, 1, 1))
    mesh2 = df.Mesh(p1=(0, 0, 0), p2=(3, 3, 3), n=(1, 1, 1))
    f1 = df.Field(mesh1, nvdim=1, value=1.2)
    f2 = df.Field(mesh2, nvdim=1, value=1)
    with pytest.raises(ValueError):
        res = f1 * f2
    with pytest.raises(ValueError):
        res = f1 / f2
    with pytest.raises(ValueError):
        f1 *= f2
    with pytest.raises(ValueError):
        f1 /= f2


@pytest.mark.parametrize("nvdim", [1, 2, 3, 4])
def test_dot(mesh_3d, nvdim):
    # Zero vectors
    f1 = df.Field(mesh_3d, nvdim=nvdim, value=(0,) * nvdim)
    res = f1.dot(f1)
    assert res.nvdim == 1
    assert np.allclose(res.mean(), 0)

    # Check norm computed using dot product
    assert f1.norm.allclose((f1.dot(f1)) ** (0.5))

    # Create a list of othogonal fields
    fields = []
    for i in range(nvdim):
        v = np.zeros(nvdim)
        v[i] = 1
        temp = df.Field(mesh_3d, nvdim=nvdim, value=v)
        fields.append(temp)

    # Check if orthogonal and commutative

    for i, j in itertools.product(range(nvdim), range(nvdim)):
        assert fields[i].dot(fields[j]).mean() == 0 if i != j else 1
        assert np.allclose(
            fields[i].dot(fields[j]).mean(), fields[j].dot(fields[i]).mean()
        )

    # Vector field with a constant
    f = df.Field(mesh_3d, nvdim=nvdim, value=np.arange(nvdim))
    res = f.dot(np.ones(nvdim))
    assert np.allclose(res.mean(), np.sum(np.arange(nvdim)))


def test_dot_3d(mesh_3d):
    # Spatially varying vectors
    def value_fun1(point):
        x, y, z = point
        return (x, y, z)

    def value_fun2(point):
        x, y, z = point
        return (z, x, y)

    f1 = df.Field(mesh_3d, nvdim=3, value=value_fun1)
    f2 = df.Field(mesh_3d, nvdim=3, value=value_fun2)

    # Check if commutative
    assert f1.dot(f2) == f2.dot(f1)

    # The dot product should be x*z + y*x + z*y
    assert np.allclose((f1.dot(f2))((15e-9, 5e-9, 12.5e-9)), 3.25e-16, atol=0)
    assert np.allclose((f1.dot(f2))((15e-9, 5e-9, 7.5e-9)), 2.25e-16, atol=0)
    assert np.allclose((f1.dot(f2))((5e-9, 5e-9, 12.5e-9)), 1.5e-16, atol=0)

    # Exceptions
    f1 = df.Field(mesh_3d, nvdim=1, value=1.2)
    f2 = df.Field(mesh_3d, nvdim=3, value=(-1, -3, -5))
    with pytest.raises(ValueError):
        f1.dot(f2)
    with pytest.raises(ValueError):
        f1.dot(f2)
    with pytest.raises(TypeError):
        f1.dot(3)

    # Fields defined on different meshes
    mesh1 = df.Mesh(p1=(0, 0, 0), p2=(5, 5, 5), n=(1, 1, 1))
    mesh2 = df.Mesh(p1=(0, 0, 0), p2=(3, 3, 3), n=(1, 1, 1))
    f1 = df.Field(mesh1, nvdim=3, value=(1, 2, 3))
    f2 = df.Field(mesh2, nvdim=3, value=(3, 2, 1))
    with pytest.raises(ValueError):
        f1.dot(f2)


def test_cross(mesh_3d):
    # Zero vectors
    f1 = df.Field(mesh_3d, nvdim=3, value=(0, 0, 0))
    res = f1.cross(f1)
    assert res.nvdim == 3
    assert np.allclose(res.mean(), (0, 0, 0))

    # Orthogonal vectors
    f1 = df.Field(mesh_3d, nvdim=3, value=(1, 0, 0))
    f2 = df.Field(mesh_3d, nvdim=3, value=(0, 1, 0))
    f3 = df.Field(mesh_3d, nvdim=3, value=(0, 0, 1))
    assert np.allclose((f1.cross(f2)).mean(), (0, 0, 1))
    assert np.allclose((f1.cross(f3)).mean(), (0, -1, 0))
    assert np.allclose((f2.cross(f3)).mean(), (1, 0, 0))
    assert np.allclose((f1.cross(f1)).mean(), (0, 0, 0))
    assert np.allclose((f2.cross(f2)).mean(), (0, 0, 0))
    assert np.allclose((f3.cross(f3)).mean(), (0, 0, 0))

    # Constants
    assert np.allclose((f1.cross((0, 1, 0))).mean(), (0, 0, 1))

    # Check if not comutative
    assert f1.cross(f2) == -(f2.cross(f1))
    assert f1.cross(f3) == -(f3.cross(f1))
    assert f2.cross(f3) == -(f3.cross(f2))

    f1 = df.Field(mesh_3d, nvdim=3, value=lambda point: (point[0], point[1], point[2]))
    f2 = df.Field(mesh_3d, nvdim=3, value=lambda point: (point[2], point[0], point[1]))

    # The cross product should be
    # (y**2-x*z, z**2-x*y, x**2-y*z)
    assert np.allclose(
        (f1.cross(f2))((35e-9, 15e-9, 7.5e-9)),
        (-3.75e-17, -4.6875e-16, 1.1125e-15),
        atol=0,
    )
    assert np.allclose(
        (f2.cross(f1))((35e-9, 15e-9, 7.5e-9)),
        (3.75e-17, 4.6875e-16, -1.1125e-15),
        atol=0,
    )
    assert np.allclose(
        (f1.cross(f2))((45e-9, 25e-9, 12.5e-9)),
        (6.25e-17, -9.6875e-16, 1.7125e-15),
        atol=0,
    )

    # Exceptions
    f1 = df.Field(mesh_3d, nvdim=1, value=1.2)
    f2 = df.Field(mesh_3d, nvdim=3, value=(-1, -3, -5))
    with pytest.raises(TypeError):
        res = f1.cross(2)
    with pytest.raises(ValueError):
        res = f1.cross(f2)

    # Fields defined on different meshes
    mesh1 = df.Mesh(p1=(0, 0, 0), p2=(5, 5, 5), n=(1, 1, 1))
    mesh2 = df.Mesh(p1=(0, 0, 0), p2=(3, 3, 3), n=(1, 1, 1))
    f1 = df.Field(mesh1, nvdim=3, value=(1, 2, 3))
    f2 = df.Field(mesh2, nvdim=3, value=(3, 2, 1))
    with pytest.raises(ValueError):
        res = f1.cross(f2)


@pytest.mark.parametrize("nvdim", [1, 2, 3, 4])
def test_lshift(valid_mesh, nvdim):
    f_list = [df.Field(valid_mesh, nvdim=1, value=i + 1) for i in range(nvdim)]
    res = f_list[0]
    for f in f_list[1:]:
        res = res << f

    assert res.nvdim == nvdim
    assert np.allclose(res.mean(), tuple(range(1, nvdim + 1)))

    # Test for different dimensions
    f1 = df.Field(valid_mesh, nvdim=1, value=1.2)
    f2 = df.Field(valid_mesh, nvdim=nvdim, value=tuple(range(-nvdim, 0)))
    res = f1 << f2
    assert np.allclose(res.mean(), (1.2, *range(-nvdim, 0)))

    # Test for constants
    f1 = df.Field(valid_mesh, nvdim=1, value=1.2)
    res = f1 << tuple(range(nvdim))
    assert np.allclose(res.mean(), (1.2, *range(nvdim)))
    res = tuple(range(nvdim)) << f1
    assert np.allclose(res.mean(), (*range(nvdim), 1.2))

    with pytest.raises(TypeError):
        _ = "a" << f1
    with pytest.raises(TypeError):
        _ = f1 << "a"


def test_lshift_different_mesh():
    mesh1 = df.Mesh(p1=(0, 0, 0), p2=(5, 5, 5), n=(1, 1, 1))
    mesh2 = df.Mesh(p1=(0, 0, 0), p2=(3, 3, 3), n=(1, 1, 1))
    f1 = df.Field(mesh1, nvdim=1, value=1.2)
    f2 = df.Field(mesh2, nvdim=1, value=1)
    with pytest.raises(ValueError):
        _ = f1 << f2


def test_all_operators():
    p1 = (0, 0, 0)
    p2 = (5e-9, 5e-9, 10e-9)
    n = (2, 2, 1)
    mesh = df.Mesh(p1=p1, p2=p2, n=n)

    f1 = df.Field(mesh, nvdim=1, value=2)
    f2 = df.Field(mesh, nvdim=3, value=(-4, 0, 1))
    res = (
        ((+f1 / 2 + f2.x) ** 2 - 2 * f1 * 3) / (-f2.z)
        - 2 * f2.y
        + 1 / f2.z**2
        + f2.dot(f2)
    )
    assert np.all(res.array == 21)

    res = 1 + f1 + 0 * f2.x - 3 * f2.y / 3
    assert res.mean() == 3


@pytest.mark.parametrize("nvdim", [1, 2, 3, 4])
@pytest.mark.parametrize(
    "mode", ["constant", "reflect", "symmetric", "median"]
)  # Selection of possible modes
def test_pad(valid_mesh, nvdim, mode):
    field = df.Field(valid_mesh, nvdim=nvdim, value=(1,) * nvdim)

    for dim in valid_mesh.region.dims:
        pf = field.pad({dim: (1, 1)}, mode=mode)
        pad_size = valid_mesh.n.copy()
        pad_size[valid_mesh.region._dim2index(dim)] += 2
        assert pf.array.shape == (*pad_size, nvdim)
        index = [
            (0, 0),
        ] * (valid_mesh.region.ndim + 1)
        index[valid_mesh.region._dim2index(dim)] = (1, 1)
        nppad = np.pad(field.array, index, mode=mode)
        assert np.allclose(pf.array, nppad)


def test_pad_explicit():
    mesh = df.Mesh(p1=(0.0), p2=(1.0), n=(5))
    f = mesh.coordinate_field()

    pad_f = f.pad({"x": (1, 1)}, mode="constant")
    assert np.allclose(pad_f.array[0, 0], 0)
    assert np.allclose(pad_f.array[-1, 0], 0)

    pad_f = f.pad({"x": (1, 1)}, mode="symmetric")
    assert np.allclose(pad_f.array[0, 0], 0.1)
    assert np.allclose(pad_f.array[-1, 0], 0.9)

    mesh = df.Mesh(p1=(0.0, 0.0, 0.0), p2=(1.0, 1.0, 1.0), n=(5, 5, 5))
    f = mesh.coordinate_field()

    pad_f = f.pad({"z": (1, 1)}, mode="constant")
    assert np.allclose(pad_f.array[:, :, 0, 2], 0)
    assert np.allclose(pad_f.array[:, :, -1, 2], 0)

    pad_f = f.pad({"z": (1, 2)}, mode="symmetric")
    assert np.allclose(pad_f.array[:, :, 0, 2], 0.1)
    assert np.allclose(pad_f.array[:, :, -1, 2], 0.7)
    assert np.allclose(pad_f.array[:, :, -2, 2], 0.9)

    pad_f = f.pad({"z": (1, 2), "x": (1, 0)}, mode="symmetric")
    assert np.allclose(pad_f.array[:, :, 0, 2], 0.1)
    assert np.allclose(pad_f.array[:, :, -1, 2], 0.7)
    assert np.allclose(pad_f.array[:, :, -2, 2], 0.9)
    assert np.allclose(pad_f.array[0, :, :, 0], 0.1)
    assert np.allclose(pad_f.array[-1, :, :, 0], 0.9)
    assert np.allclose(pad_f.array[-2, :, :, 0], 0.7)


def test_diff():
    p1 = (0, 0, 0)
    p2 = (10, 10, 10)
    cell = (2, 2, 2)

    # f(x, y, z) = 0 -> grad(f) = (0, 0, 0)
    # No BC
    mesh = df.Mesh(p1=p1, p2=p2, cell=cell)
    f = df.Field(mesh, nvdim=1, value=0)

    assert isinstance(f.diff("x"), df.Field)
    assert np.allclose(f.diff("x", order=1).mean(), 0)
    assert np.allclose(f.diff("y", order=1).mean(), 0)
    assert np.allclose(f.diff("z", order=1).mean(), 0)
    assert np.allclose(f.diff("x", order=2).mean(), 0)
    assert np.allclose(f.diff("y", order=2).mean(), 0)
    assert np.allclose(f.diff("z", order=2).mean(), 0)

    # f(x, y, z) = x + y + z -> grad(f) = (1, 1, 1)
    # No BC
    mesh = df.Mesh(p1=p1, p2=p2, cell=cell)

    def value_fun(point):
        x, y, z = point
        return x + y + z

    f = df.Field(mesh, nvdim=1, value=value_fun)

    assert np.allclose(f.diff("x", order=1).mean(), 1)
    assert np.allclose(f.diff("y", order=1).mean(), 1)
    assert np.allclose(f.diff("z", order=1).mean(), 1)
    assert np.allclose(f.diff("x", order=2).mean(), 0)
    assert np.allclose(f.diff("y", order=2).mean(), 0)
    assert np.allclose(f.diff("z", order=2).mean(), 0)

    # f(x, y, z) = x*y + 2*y + x*y*z ->
    # grad(f) = (y+y*z, x+2+x*z, x*y)
    # No BC
    mesh = df.Mesh(p1=p1, p2=p2, cell=cell)

    def value_fun(point):
        x, y, z = point
        return x * y + 2 * y + x * y * z

    f = df.Field(mesh, nvdim=1, value=value_fun)

    assert np.allclose(f.diff("x")((7, 5, 1)), 10)
    assert np.allclose(f.diff("y")((7, 5, 1)), 16)
    assert np.allclose(f.diff("z")((7, 5, 1)), 35)
    assert np.allclose(f.diff("x", order=2)((1, 1, 1)), 0)
    assert np.allclose(f.diff("y", order=2)((1, 1, 1)), 0)
    assert np.allclose(f.diff("z", order=2)((1, 1, 1)), 0)

    # f(x, y, z) = (0, 0, 0)
    # -> dfdx = (0, 0, 0)
    # -> dfdy = (0, 0, 0)
    # -> dfdz = (0, 0, 0)
    # No BC
    mesh = df.Mesh(p1=p1, p2=p2, cell=cell)
    f = df.Field(mesh, nvdim=3, value=(0, 0, 0))

    assert isinstance(f.diff("y"), df.Field)
    assert np.allclose(f.diff("x").mean(), (0, 0, 0))
    assert np.allclose(f.diff("y").mean(), (0, 0, 0))
    assert np.allclose(f.diff("z").mean(), (0, 0, 0))

    # f(x, y, z) = (x,  y,  z)
    # -> dfdx = (1, 0, 0)
    # -> dfdy = (0, 1, 0)
    # -> dfdz = (0, 0, 1)
    def value_fun(point):
        x, y, z = point
        return (x, y, z)

    f = df.Field(mesh, nvdim=3, value=value_fun)

    assert np.allclose(f.diff("x").mean(), (1, 0, 0))
    assert np.allclose(f.diff("y").mean(), (0, 1, 0))
    assert np.allclose(f.diff("z").mean(), (0, 0, 1))

    # f(x, y, z) = (x*y, y*z, x*y*z)
    # -> dfdx = (y, 0, y*z)
    # -> dfdy = (x, z, x*z)
    # -> dfdz = (0, y, x*y)
    def value_fun(point):
        x, y, z = point
        return (x * y, y * z, x * y * z)

    f = df.Field(mesh, nvdim=3, value=value_fun)

    assert np.allclose(f.diff("x")((3, 1, 3)), (1, 0, 3))
    assert np.allclose(f.diff("y")((3, 1, 3)), (3, 3, 9))
    assert np.allclose(f.diff("z")((3, 1, 3)), (0, 1, 3))
    assert np.allclose(f.diff("x")((5, 3, 5)), (3, 0, 15))
    assert np.allclose(f.diff("y")((5, 3, 5)), (5, 5, 25))
    assert np.allclose(f.diff("z")((5, 3, 5)), (0, 3, 15))

    # f(x, y, z) = (3+x*y, x-2*y, x*y*z)
    # -> dfdx = (y, 1, y*z)
    # -> dfdy = (x, -2, x*z)
    # -> dfdz = (0, 0, x*y)
    def value_fun(point):
        x, y, z = point
        return (3 + x * y, x - 2 * y, x * y * z)

    f = df.Field(mesh, nvdim=3, value=value_fun)

    assert np.allclose(f.diff("x")((7, 5, 1)), (5, 1, 5))
    assert np.allclose(f.diff("y")((7, 5, 1)), (7, -2, 7))
    assert np.allclose(f.diff("z")((7, 5, 1)), (0, 0, 35))
    assert np.allclose(f.diff("x", order=2).mean(), 0)
    assert np.allclose(f.diff("y", order=2).mean(), 0)
    assert np.allclose(f.diff("z", order=2).mean(), 0)

    # f(x, y, z) = 2*x*x + 2*y*y + 3*z*z
    # -> grad(f) = (4, 4, 6)
    def value_fun(point):
        x, y, z = point
        return 2 * x * x + 2 * y * y + 3 * z * z

    f = df.Field(mesh, nvdim=1, value=value_fun)

    assert np.allclose(f.diff("x", order=2).mean(), 4)
    assert np.allclose(f.diff("y", order=2).mean(), 4)
    assert np.allclose(f.diff("z", order=2).mean(), 6)

    # f(x, y, z) = (2*x*x, 2*y*y, 3*z*z)
    def value_fun(point):
        x, y, z = point
        return (2 * x * x, 2 * y * y, 3 * z * z)

    f = df.Field(mesh, nvdim=3, value=value_fun)

    assert np.allclose(f.diff("x", order=2).mean(), (4, 0, 0))
    assert np.allclose(f.diff("y", order=2).mean(), (0, 4, 0))
    assert np.allclose(f.diff("z", order=2).mean(), (0, 0, 6))

    # Test invalid direction
    with pytest.raises(ValueError):
        f.diff("q")


def test_diff_small():
    p1 = (0, 0, 0)
    p2 = (3, 3, 3)
    n = (3, 3, 3)

    # f(x, y, z) = 0 -> grad(f) = (0, 0, 0)
    # No BC
    mesh = df.Mesh(p1=p1, p2=p2, n=n)
    f = df.Field(mesh, nvdim=1, value=0)

    assert isinstance(f.diff("x"), df.Field)
    assert np.allclose(f.diff("x", order=1).mean(), 0)
    assert np.allclose(f.diff("y", order=1).mean(), 0)
    assert np.allclose(f.diff("z", order=1).mean(), 0)

    # f(x, y, z) = x + y + z -> grad(f) = (1, 1, 1)
    # No BC
    mesh = df.Mesh(p1=p1, p2=p2, n=n)

    def value_fun(point):
        x, y, z = point
        return x + y + z

    f = df.Field(mesh, nvdim=1, value=value_fun)

    assert np.allclose(f.diff("x", order=1).mean(), 1)
    assert np.allclose(f.diff("y", order=1).mean(), 1)
    assert np.allclose(f.diff("z", order=1).mean(), 1)

    # f(x, y, z) = x*y + 2*y + x*y*z ->
    # grad(f) = (y+y*z, x+2+x*z, x*y)
    # No BC
    mesh = df.Mesh(p1=p1, p2=p2, n=n)

    def value_fun(point):
        x, y, z = point
        return x * y + 2 * y + x * y * z

    f = df.Field(mesh, nvdim=1, value=value_fun)

    assert np.allclose(f.diff("x")((2.5, 1.5, 1.5)), 3.75)
    assert np.allclose(f.diff("y")((1.5, 2.5, 1.5)), 5.75)
    assert np.allclose(f.diff("z")((1.5, 1.5, 2.5)), 2.25)

    # f(x, y, z) = (0, 0, 0)
    # -> dfdx = (0, 0, 0)
    # -> dfdy = (0, 0, 0)
    # -> dfdz = (0, 0, 0)
    # No BC
    mesh = df.Mesh(p1=p1, p2=p2, n=n)
    f = df.Field(mesh, nvdim=3, value=(0, 0, 0))

    assert np.allclose(f.diff("x").mean(), (0, 0, 0))
    assert np.allclose(f.diff("y").mean(), (0, 0, 0))
    assert np.allclose(f.diff("z").mean(), (0, 0, 0))

    # f(x, y, z) = (x,  y,  z)
    # -> dfdx = (1, 0, 0)
    # -> dfdy = (0, 1, 0)
    # -> dfdz = (0, 0, 1)
    def value_fun(point):
        x, y, z = point
        return (x, y, z)

    f = df.Field(mesh, nvdim=3, value=value_fun)

    assert np.allclose(f.diff("x").mean(), (1, 0, 0))
    assert np.allclose(f.diff("y").mean(), (0, 1, 0))
    assert np.allclose(f.diff("z").mean(), (0, 0, 1))

    # f(x, y, z) = (x*y, y*z, x*y*z)
    # -> dfdx = (y, 0, y*z)
    # -> dfdy = (x, z, x*z)
    # -> dfdz = (0, y, x*y)
    def value_fun(point):
        x, y, z = point
        return (x * y, y * z, x * y * z)

    f = df.Field(mesh, nvdim=3, value=value_fun)

    assert np.allclose(f.diff("x")((1.5, 1.5, 1.5)), (1.5, 0, 2.25))
    assert np.allclose(f.diff("x")((2.5, 1.5, 1.5)), (1.5, 0, 2.25))
    assert np.allclose(f.diff("y")((1.5, 1.5, 1.5)), (1.5, 1.5, 2.25))
    assert np.allclose(f.diff("y")((1.5, 2.5, 1.5)), (1.5, 1.5, 2.25))
    assert np.allclose(f.diff("z")((1.5, 1.5, 1.5)), (0, 1.5, 2.25))
    assert np.allclose(f.diff("z")((1.5, 1.5, 2.5)), (0, 1.5, 2.25))

    p1 = (0, 0, 0)
    p2 = (4, 4, 4)
    n = (4, 4, 4)
    # f(x, y, z) = 0 -> grad(f) = (0, 0, 0)
    # No BC
    mesh = df.Mesh(p1=p1, p2=p2, n=n)
    f = df.Field(mesh, nvdim=1, value=0)

    assert np.allclose(f.diff("x", order=2).mean(), 0)
    assert np.allclose(f.diff("y", order=2).mean(), 0)
    assert np.allclose(f.diff("z", order=2).mean(), 0)

    # f(x, y, z) = x + y + z -> grad(f) = (1, 1, 1)
    # No BC
    mesh = df.Mesh(p1=p1, p2=p2, n=n)

    def value_fun(point):
        x, y, z = point
        return x + y + z

    f = df.Field(mesh, nvdim=1, value=value_fun)

    assert np.allclose(f.diff("x", order=2).mean(), 0)
    assert np.allclose(f.diff("y", order=2).mean(), 0)
    assert np.allclose(f.diff("z", order=2).mean(), 0)

    # f(x, y, z) = x*y + 2*y + x*y*z ->
    # grad(f) = (y+y*z, x+2+x*z, x*y)
    # No BC
    mesh = df.Mesh(p1=p1, p2=p2, n=n)

    def value_fun(point):
        x, y, z = point
        return x * y + 2 * y + x * y * z

    f = df.Field(mesh, nvdim=1, value=value_fun)

    assert np.allclose(f.diff("x", order=2)((1.5, 1.5, 1.5)), 0)
    assert np.allclose(f.diff("y", order=2)((1.5, 1.5, 1.5)), 0)
    assert np.allclose(f.diff("z", order=2)((1.5, 1.5, 1.5)), 0)

    # f(x, y, z) = 2*x*x + 2*y*y + 3*z*z
    # -> grad(f) = (4, 4, 6)
    def value_fun(point):
        x, y, z = point
        return 2 * x * x + 2 * y * y + 3 * z * z

    f = df.Field(mesh, nvdim=1, value=value_fun)

    assert np.allclose(f.diff("x", order=2).mean(), 4)
    assert np.allclose(f.diff("y", order=2).mean(), 4)
    assert np.allclose(f.diff("z", order=2).mean(), 6)

    # f(x, y, z) = (2*x*x, 2*y*y, 3*z*z)
    def value_fun(point):
        x, y, z = point
        return (2 * x * x, 2 * y * y, 3 * z * z)

    f = df.Field(mesh, nvdim=3, value=value_fun)

    assert np.allclose(f.diff("x", order=2)((1.5, 1.5, 1.5)), (4, 0, 0))
    assert np.allclose(f.diff("x", order=2)((3.5, 1.5, 1.5)), (4, 0, 0))
    assert np.allclose(f.diff("y", order=2)((1.5, 1.5, 1.5)), (0, 4, 0))
    assert np.allclose(f.diff("y", order=2)((1.5, 3.5, 1.5)), (0, 4, 0))
    assert np.allclose(f.diff("z", order=2)((1.5, 1.5, 1.5)), (0, 0, 6))
    assert np.allclose(f.diff("z", order=2)((1.5, 1.5, 3.5)), (0, 0, 6))


def test_diff_pbc():
    p1 = (0.0, 0.0, 0.0)
    p2 = (12.0, 8.0, 6.0)
    cell = (2, 2, 2)

    mesh_nopbc = df.Mesh(p1=p1, p2=p2, cell=cell)
    mesh_pbc = df.Mesh(p1=p1, p2=p2, cell=cell, bc="xyz")

    # Scalar field
    def value_fun(point):
        x, y, z = point
        return x * y * z

    # No PBC
    f = df.Field(mesh_nopbc, nvdim=1, value=value_fun)
    assert np.allclose(f.diff("x")((11, 1, 1)), 1)
    assert np.allclose(f.diff("y")((1, 7, 1)), 1)
    assert np.allclose(f.diff("z")((1, 1, 5)), 1)

    # PBC
    f = df.Field(mesh_pbc, nvdim=1, value=value_fun)
    assert np.allclose(f.diff("x")((11, 1, 1)), -2)
    assert np.allclose(f.diff("y")((1, 7, 1)), -1)
    assert np.allclose(f.diff("z")((1, 1, 5)), -0.5)

    # Vector field
    def value_fun(point):
        x, y, z = point
        return (x * y * z,) * 3

    # No PBC
    f = df.Field(mesh_nopbc, nvdim=3, value=value_fun)
    assert np.allclose(f.diff("x")((11, 1, 1)), (1, 1, 1))
    assert np.allclose(f.diff("y")((1, 7, 1)), (1, 1, 1))
    assert np.allclose(f.diff("z")((1, 1, 5)), (1, 1, 1))

    # PBC
    f = df.Field(mesh_pbc, nvdim=3, value=value_fun)
    assert np.allclose(f.diff("x")((11, 1, 1)), (-2, -2, -2))
    assert np.allclose(f.diff("y")((1, 7, 1)), (-1, -1, -1))
    assert np.allclose(f.diff("z")((1, 1, 5)), (-0.5, -0.5, -0.5))

    # Higher order derivatives
    def value_fun(point):
        x, y, z = point
        return x**2

    f = df.Field(mesh_nopbc, nvdim=1, value=value_fun)
    assert np.allclose(f.diff("x", order=2)((1, 1, 1)), 2)

    f = df.Field(mesh_pbc, nvdim=1, value=value_fun)
    assert np.allclose(f.diff("x", order=2)((1, 1, 1)), 32)


def test_diff_single_cell():
    p1 = (0, 0, 0)
    p2 = (10, 10, 2)
    cell = (2, 2, 2)
    mesh = df.Mesh(p1=p1, p2=p2, cell=cell)

    # Scalar field: f(x, y, z) = x + y + z
    # -> grad(f) = (1, 1, 1)
    def value_fun(point):
        x, y, z = point
        return x + y + z

    f = df.Field(mesh, nvdim=1, value=value_fun)

    # only one cell in the z-direction
    assert f.sel(x=(0, 1)).diff("x").mean() == 0
    assert f.sel(y=(0, 1)).diff("y").mean() == 0
    assert f.diff("z").mean() == 0

    # Vector field: f(x, y, z) = (x, y, z)
    # -> grad(f) = (1, 1, 1)
    def value_fun(point):
        x, y, z = point
        return (x, y, z)

    f = df.Field(mesh, nvdim=3, value=value_fun)

    # only one cell in the z-direction
    assert np.allclose(f.sel(x=(0, 1)).diff("x").mean(), (0, 0, 0))
    assert np.allclose(f.sel(y=(0, 1)).diff("y").mean(), (0, 0, 0))
    assert np.allclose(f.diff("z").mean(), (0, 0, 0))


def test_diff_valid():
    # 1d mesh
    mesh = df.Mesh(p1=0e-9, p2=10e-9, n=10)
    valid = [True, False, False, True, True, True, False, True, False, False]
    f = df.Field(mesh, nvdim=1, value=lambda p: p[0] ** 2, valid=valid)

    assert np.allclose(f.diff("x").array[:3], 0)
    assert np.allclose(f.diff("x").array[3:6, 0], 2 * f.mesh.points[0][3:6])
    assert np.allclose(f.diff("x").array[6:], 0)
    assert np.allclose(
        f.diff("x", restrict2valid=False).array[..., 0], 2 * f.mesh.points[0]
    )

    # 3d mesh
    p1 = (0, 0, 0)
    p2 = (20, 10, 10)
    cell = (2, 2, 2)

    mesh = df.Mesh(p1=p1, p2=p2, cell=cell)

    def value_fun(point):
        x, y, z = point
        return (x, y, z)

    def valid_fun(point):
        x, y, z = point
        if x > 6:
            return False
        else:
            return True

    f = df.Field(mesh, nvdim=3, value=value_fun, valid=valid_fun)

    assert np.allclose(f.diff("x").array[:3, ...], (1, 0, 0))
    assert np.allclose(f.diff("x").array[3:, ...], (0, 0, 0))
    assert np.allclose(f.diff("x", restrict2valid=False).array, (1, 0, 0))
    assert np.allclose(f.diff("y").array[:3, ...], (0, 1, 0))
    assert np.allclose(f.diff("y").array[3:, ...], (0, 0, 0))
    assert np.allclose(f.diff("y", restrict2valid=False).array, (0, 1, 0))
    assert np.allclose(f.diff("z").array[:3, ...], (0, 0, 1))
    assert np.allclose(f.diff("z").array[3:, ...], (0, 0, 0))
    assert np.allclose(f.diff("z", restrict2valid=False).array, (0, 0, 1))

    def valid_fun(point):
        x, y, z = point
        if x > 2 and x < 8:
            return True
        else:
            return False

    f = df.Field(mesh, nvdim=3, value=value_fun, valid=valid_fun)
    assert np.allclose(f.diff("x").array[1:4, ...], (1, 0, 0))
    assert np.allclose(f.diff("x").array[0, ...], (0, 0, 0))
    assert np.allclose(f.diff("x").array[4:, ...], (0, 0, 0))
    assert np.allclose(f.diff("x", restrict2valid=False).array, (1, 0, 0))
    assert np.allclose(f.diff("y").array[1:4, ...], (0, 1, 0))
    assert np.allclose(f.diff("y").array[0, ...], (0, 0, 0))
    assert np.allclose(f.diff("y").array[4:, ...], (0, 0, 0))
    assert np.allclose(f.diff("y", restrict2valid=False).array, (0, 1, 0))
    assert np.allclose(f.diff("z").array[1:4, ...], (0, 0, 1))
    assert np.allclose(f.diff("z").array[0, ...], (0, 0, 0))
    assert np.allclose(f.diff("z").array[4:, ...], (0, 0, 0))
    assert np.allclose(f.diff("z", restrict2valid=False).array, (0, 0, 1))

    def valid_fun(point):
        x, y, z = point
        if x > 4 and x < 8 and y < 5:
            return False
        elif x > 12 and x < 15:
            return False
        else:
            return True

    f = df.Field(mesh, nvdim=3, value=value_fun, valid=valid_fun)
    assert np.allclose(f.diff("x").array[f.valid[..., 0]], (1, 0, 0))
    assert np.allclose(f.diff("x").array[~f.valid[..., 0]], (0, 0, 0))
    assert np.allclose(f.diff("x", restrict2valid=False).array, (1, 0, 0))
    assert np.allclose(f.diff("y").array[f.valid[..., 0]], (0, 1, 0))
    assert np.allclose(f.diff("y").array[~f.valid[..., 0]], (0, 0, 0))
    assert np.allclose(f.diff("y", restrict2valid=False).array, (0, 1, 0))
    assert np.allclose(f.diff("z").array[f.valid[..., 0]], (0, 0, 1))
    assert np.allclose(f.diff("z").array[~f.valid[..., 0]], (0, 0, 0))
    assert np.allclose(f.diff("z", restrict2valid=False).array, (0, 0, 1))


def test_grad(valid_mesh):
    # f() = 0 -> grad(f) = (0, 0, 0)
    f = df.Field(valid_mesh, nvdim=1, value=0)
    assert isinstance(f.grad, df.Field)
    assert np.allclose(f.grad.mean(), (0,) * valid_mesh.region.ndim)

    # f(x, y, z) = x + y + z -> grad(f) = (1, 1, 1)
    def value_fun(point):
        return np.sum(point)

    f = df.Field(valid_mesh, nvdim=1, value=value_fun)
    assert isinstance(f.grad, df.Field)
    assert np.allclose(f.grad.mean(), [0 if num == 1 else 1 for num in valid_mesh.n])

    # f(x, y, z) = x^2 + y^2 + z^2 -> grad(f) = (2x, 2y, 2z)
    def value_fun(point):
        return np.sum(np.square(point))

    f = df.Field(valid_mesh, nvdim=1, value=value_fun)
    assert isinstance(f.grad, df.Field)
    assert np.allclose(
        f.grad.mean(),
        [
            0 if num == 1 else 2 * cent
            for num, cent in zip(valid_mesh.n, valid_mesh.region.center)
        ],
    )

    # Test mixing terms
    # f(x, y, z) = x^2 + x*y + x*z -> grad(f) = (2x+y+z, x, x)
    def value_fun(point):
        return np.sum(point[0] * point)

    f = df.Field(valid_mesh, nvdim=1, value=value_fun)
    assert isinstance(f.grad, df.Field)
    result = np.full(valid_mesh.region.ndim, valid_mesh.region.center[0])
    result[0] += np.sum(valid_mesh.region.center)
    assert np.allclose(
        f.grad.mean(),
        [0 if num == 1 else result[i] for i, num in enumerate(valid_mesh.n)],
    )


@pytest.mark.parametrize("nvdim", [2, 3, 4, 5])
def test_grad_exception(valid_mesh, nvdim):
    # Grad only on scalar fields
    f = df.Field(valid_mesh, nvdim=nvdim, value=0)
    with pytest.raises(ValueError):
        f.grad


def test_div(valid_mesh):
    nvdim = valid_mesh.region.ndim
    vdims = ["v" + d for d in valid_mesh.region.dims]  # ensure unique vdims
    vdim_mapping = dict(zip(vdims, valid_mesh.region.dims))
    f = df.Field(valid_mesh, nvdim=nvdim, vdims=vdims, vdim_mapping=vdim_mapping)

    assert isinstance(f.div, df.Field)
    assert np.allclose(f.div.mean(), 0)

    # f(x, y, z) = (x, y, z) -> div(f) = 1 + 1 + 1
    f = df.Field(
        valid_mesh,
        nvdim=nvdim,
        vdims=vdims,
        vdim_mapping=vdim_mapping,
        value=valid_mesh.coordinate_field(),
    )
    assert np.allclose(
        f.div.mean(), np.sum([0 if num == 1 else 1 for num in valid_mesh.n])
    )

    # f(x, y, z) = (x^2, y^2, z^2) -> div(f) = 2x + 2y + 1z
    def value_fun(point):
        return np.square(point)

    f = df.Field(
        valid_mesh, nvdim=nvdim, vdims=vdims, vdim_mapping=vdim_mapping, value=value_fun
    )
    assert np.allclose(
        f.div.mean(),
        np.sum(
            [
                0 if num == 1 else 2 * cent
                for num, cent in zip(valid_mesh.n, valid_mesh.region.center)
            ]
        ),
    )


@pytest.mark.parametrize("nvdim", [1, 2, 3, 4])
def test_div_exception(valid_mesh, nvdim):
    f = df.Field(valid_mesh, nvdim=nvdim)
    if valid_mesh.region.ndim != nvdim:
        # Wrong dimensions
        with pytest.raises(ValueError):
            f.div
    else:
        vdims = ["v" + d for d in valid_mesh.region.dims]
        f.vdims = vdims
        # Empty dictionary
        f.vdim_mapping = {}
        with pytest.raises(ValueError):
            f.div
        # Incorect dictionary
        if nvdim > 1:
            vdim_mapping = dict(zip(vdims, valid_mesh.region.dims))
            vdim_mapping[vdims[0]] = None
            f.vdim_mapping = vdim_mapping
            with pytest.raises(ValueError):
                f.div


def test_curl():
    p1 = (0, 0, 0)
    p2 = (10, 10, 10)
    cell = (2, 2, 2)
    mesh = df.Mesh(p1=p1, p2=p2, cell=cell)

    # f(x, y, z) = (0, 0, 0)
    # -> curl(f) = (0, 0, 0)
    f = df.Field(mesh, nvdim=3, value=(0, 0, 0))

    assert isinstance(f.curl, df.Field)
    assert f.curl.nvdim == 3
    assert np.allclose(f.curl.mean(), (0, 0, 0))

    # f(x, y, z) = (x, y, z)
    # -> curl(f) = (0, 0, 0)
    def value_fun(point):
        x, y, z = point
        return (x, y, z)

    f = df.Field(mesh, nvdim=3, value=value_fun)
    assert np.allclose(f.curl.mean(), (0, 0, 0))

    # f(x, y, z) = (x*y, y*z, x*y*z)
    # -> curl(f) = (x*z-y, -y*z, -x)
    def value_fun(point):
        x, y, z = point
        return (x * y, y * z, x * y * z)

    f = df.Field(mesh, nvdim=3, value=value_fun)

    assert np.allclose(f.curl((3, 1, 3)), (8, -3, -3))
    assert np.allclose(f.curl((5, 3, 5)), (22, -15, -5))

    # f(x, y, z) = (3+x*y, x-2*y, x*y*z)
    # -> curl(f) = (x*z, -y*z, 1-x)
    def value_fun(point):
        x, y, z = point
        return (3 + x * y, x - 2 * y, x * y * z)

    f = df.Field(mesh, nvdim=3, value=value_fun)

    assert np.allclose(f.curl((7, 5, 1)), (7, -5, -6))

    # Test vdims and dims
    # f(a, b, c) = (3+a*b, a-2*b, a*b*c)
    # -> curl(f) = (a*c, -b*c, 1-a)
    def value_fun(point):
        a, b, c = point
        return (3 + a * b, a - 2 * b, a * b * c)

    dims = ["a", "b", "c"]
    vdims = ["va", "vb", "vc"]
    vdim_mapping = dict(zip(vdims, dims))

    region = df.Region(p1=p1, p2=p2, dims=dims)
    mesh = df.Mesh(region=region, cell=cell)
    f = df.Field(mesh, nvdim=3, value=value_fun, vdims=vdims, vdim_mapping=vdim_mapping)

    assert np.allclose(f.curl((7, 5, 1)), (7, -5, -6))


@pytest.mark.parametrize("nvdim", [1, 2, 3, 4])
def test_curl_exception(valid_mesh, nvdim):
    # Exception
    f = df.Field(valid_mesh, nvdim=nvdim)

    if valid_mesh.region.ndim != 3 or nvdim != 3:
        with pytest.raises(ValueError):
            f.curl

    else:
        vdims = ["v" + d for d in valid_mesh.region.dims]
        f.vdims = vdims
        # Empty dictionary
        f.vdim_mapping = {}
        with pytest.raises(ValueError):
            f.curl

        # Incorect dictionary
        vdim_mapping = dict(zip(vdims, valid_mesh.region.dims))
        vdim_mapping[vdims[0]] = None
        f.vdim_mapping = vdim_mapping
        with pytest.raises(ValueError):
            f.curl


@pytest.mark.parametrize("nvdim", [1, 2, 3, 4])
def test_laplace(valid_mesh, nvdim):
    # f(x, y, z) = (0, 0, 0)
    # -> laplace(f) = 0
    f = df.Field(valid_mesh, nvdim=nvdim)

    assert isinstance(f.laplace, df.Field)
    assert f.laplace.nvdim == nvdim
    assert np.allclose(f.laplace.mean(), 0, atol=1e-5)
    f = df.Field(valid_mesh, nvdim=nvdim, value=(5,) * nvdim)
    assert np.allclose(f.laplace.mean(), 0, atol=1e-5)

    # f(x, y, z) = (x, y, z)
    # -> laplace(f) = 0
    f = valid_mesh.coordinate_field()
    assert isinstance(f.laplace, df.Field)
    assert np.allclose(f.laplace.mean(), 0, atol=1e-5)

    # f(x, y, z) = (x^2, y^2, z^2)
    # -> laplace(f) = (2, 2, 2)
    def value_fun(point):
        return np.full(nvdim, point[0] * point[0])

    f = df.Field(valid_mesh, nvdim=nvdim, value=value_fun)

    assert np.allclose(f.laplace.mean(), (2,) * nvdim if valid_mesh.n[0] > 1 else 0)


def test_integrate_volume():
    # 3d mesh
    p1 = (0, 0, 0)
    p2 = (10, 10, 10)
    cell = (0.5, 0.5, 0.5)
    mesh = df.Mesh(p1=p1, p2=p2, cell=cell)

    f = df.Field(mesh, nvdim=1, value=0)
    assert f.integrate() == 0

    f = df.Field(mesh, nvdim=1, value=2)
    assert f.integrate() == 2000

    f = df.Field(mesh, nvdim=3, value=(-1, 0, 3))
    assert np.allclose(f.integrate(), (-1000, 0, 3000))

    # 1d mesh
    mesh = df.Mesh(p1=-10e-9, p2=10e-9, n=10)

    def value_fun(point):
        if point <= 0:
            return (-1, -2)
        else:
            return (1, 2)

    f = df.Field(mesh, nvdim=2, value=value_fun)
    assert np.allclose(f.integrate(), (0, 0))


def test_integrate_surface():
    p1 = (0, 0, 0)
    p2 = (10, 5, 3)
    cell = (0.5, 0.5, 0.5)
    mesh = df.Mesh(p1=p1, p2=p2, cell=cell)

    # 2d integral on a plane: ∫ f ds
    f = df.Field(mesh, nvdim=1, value=0)
    assert f.sel("x").integrate() == 0

    f = df.Field(mesh, nvdim=1, value=2)
    assert f.sel("x").integrate() == 30
    assert f.sel("y").integrate() == 60
    assert f.sel("z").integrate() == 100

    # surface integral with vector ds: ∫ f • ds
    f = df.Field(mesh, nvdim=3, value=(-1, 0, 3))
    assert f.sel("x").dot([1, 0, 0]).integrate() == -15
    assert f.sel("y").dot([0, 1, 0]).integrate() == 0
    assert f.sel("z").dot([0, 0, 1]).integrate() == 150

    # 1d integral along a line in y
    assert f.sel("z").sel("x").dot([1, 0, 0]).integrate() == -5

    # 4d field -> 3d integral
    mesh = df.Mesh(p1=(0, 0, 0, 0), p2=(20, 15, 10, 5), cell=(0.5, 0.5, 0.5, 0.5))
    f = df.Field(mesh, nvdim=2, value=(2, 3))
    assert np.allclose(f.sel("x0").integrate(), (1500, 2250), atol=0)


def test_integrate_directional():
    p1 = (0, 0, 0)
    p2 = (10, 10, 10)
    cell = (0.5, 0.5, 0.5)
    mesh = df.Mesh(p1=p1, p2=p2, cell=cell)
    f = df.Field(mesh, nvdim=3, value=(1, 1, 1))

    # 3d -> 2d
    res = f.integrate(direction="x")
    assert isinstance(res, df.Field)
    assert res.nvdim == 3
    assert np.array_equal(res.mesh.n, [20, 20])
    assert np.allclose(res.mean(), (10, 10, 10))

    # 3d -> [2d ->] 1d
    res = f.integrate(direction="x").integrate(direction="y")
    assert isinstance(res, df.Field)
    assert res.nvdim == 3
    assert np.array_equal(res.mesh.n, [20])
    assert np.allclose(res.mean(), (100, 100, 100))

    # 3d -> [2d -> 1d ->] 0d
    res = f.integrate("x").integrate("y").integrate("z")
    assert isinstance(res, np.ndarray)
    assert np.allclose(res, (1000, 1000, 1000))

    # explicit and implicit 3d -> 0d
    assert np.allclose(
        f.integrate("x").integrate("y").integrate("z").mean(), f.integrate()
    )


def test_integrate_cumulative():
    # 3d mesh
    p1 = (0, 0, 0)
    p2 = (10, 10, 10)
    cell = (0.5, 0.5, 0.5)
    mesh = df.Mesh(p1=p1, p2=p2, cell=cell)
    f = df.Field(mesh, nvdim=3, value=(1, 1, 1))

    f_int = f.integrate(direction="x", cumulative=True)
    assert isinstance(f_int, df.Field)
    assert f_int.nvdim == 3
    assert f_int.mesh == f.mesh
    assert np.allclose(f_int.mean(), (5, 5, 5))
    assert np.allclose(f_int((0, 0, 0)), (0.25, 0.25, 0.25))
    assert np.allclose(f_int((0.9, 0.9, 0.9)), (0.75, 0.75, 0.75))
    assert np.allclose(f_int((10, 10, 10)), (9.75, 9.75, 9.75))
    assert np.allclose(f_int.diff("x").array, f.array)

    for i, d in enumerate("xyz"):
        f = df.Field(mesh, nvdim=1, value=lambda p: p[i])
        assert np.allclose(f.integrate(d, cumulative=True).diff(d).array, f.array)
        assert np.allclose(f.diff(d).integrate(d, cumulative=True).array, f.array)

    # 1d mesh
    mesh = df.Mesh(p1=0, p2=10e-9, n=5)
    field = df.Field(mesh, nvdim=1, value=lambda p: p)
    assert np.allclose(
        field.integrate("x", cumulative=True).array,
        [1e-18, 5e-18, 13e-18, 24e-18, 41e-18],
    )

    # 2d mesh with one cell in integration direction
    mesh = df.Mesh(p1=(0, 0), p2=(10, 1), cell=(1, 1))
    f = df.Field(mesh, nvdim=2, value=(2, 2.5))
    f_int = f.integrate("y", cumulative=True)
    assert f_int.mesh == f.mesh
    assert np.allclose(f_int.mean(), (1, 1.25))


def test_integrate_exceptions():
    p1 = (0, 0, 0)
    p2 = (10, 10, 10)
    cell = (0.5, 0.5, 0.5)
    mesh = df.Mesh(p1=p1, p2=p2, cell=cell)
    f = df.Field(mesh, nvdim=3, value=(1, 1, 1))

    with pytest.raises(ValueError):  # cumulative without specifying a direction
        f.integrate(cumulative=True)

    with pytest.raises(ValueError):  # invalid direction name
        f.integrate(direction="a")

    with pytest.raises(TypeError):  # invalid direction type
        f.integrate(1)

    with pytest.raises(TypeError):
        f.integrate(direction=["x", "y"])


def test_abs(valid_mesh):
    f = df.Field(valid_mesh, nvdim=1, value=-1)
    assert abs(f).mean() == 1

    f = df.Field(valid_mesh, nvdim=3, value=(-1, -1, -1))
    assert np.allclose(abs(f).mean(), (1, 1, 1))

    f = df.Field(valid_mesh, nvdim=4, value=(-1, -1, -1, -2))
    assert np.allclose(abs(f).mean(), (1, 1, 1, 2))

    f = df.Field(valid_mesh, nvdim=1, value=-1j)
    assert np.allclose(abs(f).mean(), 1)

    f = df.Field(valid_mesh, nvdim=4, value=(-1j, -1j, -1j, -2j))
    assert np.allclose(abs(f).mean(), (1, 1, 1, 2))

    f = df.Field(valid_mesh, nvdim=1, value=1 - 1j)
    assert np.allclose(abs(f).mean(), np.sqrt(2))


def test_line():
    mesh = df.Mesh(p1=(0, 0, 0), p2=(10, 10, 10), n=(10, 10, 10))
    f = df.Field(mesh, nvdim=3, value=(1, 2, 3))
    assert isinstance(f, df.Field)

    line = f.line(p1=(0, 0, 0), p2=(5, 5, 5), n=20)
    assert isinstance(line, df.Line)

    assert line.n == 20
    assert line.dim == 3


@pytest.mark.parametrize(
    "mesh, nvdim, value, range_",
    [
        [df.Mesh(p1=0, p2=10, n=10), 1, lambda p: p, (0, 2)],
        [df.Mesh(p1=(-10e-9, -5e-9), p2=(10e-9, 5e-9), n=(1, 1)), 3, (0, 1, 2), 0],
        [df.Mesh(p1=(0, 0, 0), p2=(30e-9, 20e-9, 10e-9), n=(7, 5, 3)), 2, (1, 2), None],
    ],
)
def test_sel(mesh, nvdim, value, range_):
    f = df.Field(mesh, nvdim=nvdim, value=value)
    for dim in f.mesh.region.dims:
        f_sel = f.sel(dim) if range_ is None else f.sel(**{dim: range_})
        if range_ is None:
            assert f_sel.mesh == f.sel(dim).mesh
            assert f_sel.array.shape == (*f.sel(dim).mesh.n, f.nvdim)
        else:
            assert f_sel.mesh == f.sel(**{dim: range_}).mesh
            assert f_sel.array.shape == (*f.sel(**{dim: range_}).mesh.n, f.nvdim)
        assert f_sel.nvdim == f.nvdim
        assert f_sel.vdims == f.vdims
        assert f_sel.unit == f.unit


def test_sel_subregions():
    mesh = df.Mesh(
        p1=(-50e-9, -20e-9, 0),
        p2=(50e-9, 40e-9, 30e-9),
        cell=(1e-9, 2e-9, 3e-9),
        subregions={
            "sr_x": df.Region(p1=(-50e-9, -20e-9, 0), p2=(0, 40e-9, 30e-9)),
            "sr_y": df.Region(p1=(-50e-9, 0, 0), p2=(50e-9, 40e-9, 30e-9)),
            "total": df.Region(p1=(-50e-9, -20e-9, 0), p2=(50e-9, 40e-9, 30e-9)),
        },
    )
    f = df.Field(mesh, nvdim=4, value=lambda p: [*p, 4])

    f_sel = f.sel(x=(-50e-9, -0.5e-9))
    assert len(f_sel.mesh.subregions) == 3
    assert sorted(f_sel.mesh.subregions) == ["sr_x", "sr_y", "total"]
    assert f_sel.mesh == f.mesh.sel(x=(-50e-9, -0.5e-9))
    assert f_sel.nvdim == f.nvdim
    assert f_sel.vdims == f.vdims
    assert f_sel.unit == f.unit
    assert f_sel.array.shape == (*f.mesh.sel(x=(-50e-9, -0.5e-9)).n, f.nvdim)
    # f.__getitem__ does not preserve subregions
    f_sel.mesh.subregions = {}
    assert f_sel.allclose(f["sr_x"])

    f_sel = f.sel(y=(0, 40e-9))
    assert sorted(f_sel.mesh.subregions) == ["sr_x", "sr_y", "total"]
    assert f_sel.mesh == f.mesh.sel(y=(0, 40e-9))
    assert f_sel.nvdim == f.nvdim
    assert f_sel.vdims == f.vdims
    assert f_sel.unit == f.unit
    assert f_sel.array.shape == (*f.mesh.sel(y=(0, 40e-9)).n, f.nvdim)
    # f.__getitem__ does not preserve subregions
    f_sel.mesh.subregions = {}
    assert f_sel.allclose(f["sr_y"])

    f_sel = f.sel(z=(0, 30e-9))
    assert f_sel == f
    assert sorted(f_sel.mesh.subregions) == ["sr_x", "sr_y", "total"]
    assert f_sel.mesh == f.mesh.sel(z=(0, 30e-9))
    assert f_sel.nvdim == f.nvdim
    assert f_sel.vdims == f.vdims
    assert f_sel.unit == f.unit
    assert f_sel.array.shape == (*f.mesh.sel(z=(0, 30e-9)).n, f.nvdim)
    # f.__getitem__ does not preserve subregions
    f_sel.mesh.subregions = {}
    assert f_sel.allclose(f["total"])

    assert np.allclose(
        f.sel(x=4.5e-9).sel(y=5.5e-9).sel(z=6.5e-9), f((4.5e-9, 5.5e-9, 6.5e-9))
    )
    assert np.allclose(f.sel("x").sel("y").sel("z"), f(f.mesh.region.center))

    mesh = df.Mesh(p1=0, p2=10, n=5, subregions={"sr": df.Region(p1=0, p2=2)})
    f = df.Field(mesh, nvdim=2, value=lambda p: (p, p**2))

    f_sel = f.sel(x=(2, 4))
    assert f_sel.mesh == f.mesh.sel(x=(2, 4))
    assert f_sel.nvdim == f.nvdim
    assert f_sel.vdims == f.vdims
    assert f_sel.unit == f.unit
    assert f_sel.array.shape == (*f.mesh.sel(x=(2, 4)).n, f.nvdim)
    assert len(f_sel.mesh.subregions) == 0

    f_sel = f.sel(x=3)
    assert np.allclose(f_sel, f((3,)))


def test_sel_invalid(test_field):
    with pytest.raises(ValueError):
        test_field.sel("a")  # invalid dimension name

    with pytest.raises(ValueError):
        test_field.sel(x=20)  # outside the region

    with pytest.raises(ValueError):
        test_field.sel(x=(0, 20))  # outside the region

    with pytest.raises(TypeError):
        test_field.sel(z=slice(0, 5e-9))


@pytest.mark.parametrize("nvdim", [1, 2, 3, 4])
def test_resample(valid_mesh, nvdim):
    test_field = df.Field(valid_mesh, nvdim=nvdim, value=(1,) * nvdim)
    desired_n = tuple(max(i - 1, 1) for i in valid_mesh.n)
    resampled = test_field.resample(desired_n)
    assert np.allclose(resampled.mesh.n, desired_n)
    assert resampled.mesh.region == test_field.mesh.region
    assert np.allclose(resampled.array, 1)

    desired_n = list(np.ones(valid_mesh.region.ndim, dtype=int))
    resampled = test_field.resample(desired_n)
    assert np.allclose(resampled.mesh.n, desired_n)
    assert resampled.mesh.region == test_field.mesh.region
    assert np.allclose(resampled.array, 1)

    desired_n[-1] = 0
    with pytest.raises(ValueError):
        test_field.resample(desired_n)

    desired_n = list(np.ones(valid_mesh.region.ndim, dtype=float))
    with pytest.raises(TypeError):
        test_field.resample(desired_n)


@pytest.mark.parametrize("nvdim", [1, 2, 3, 4])
def test_getitem_no_subregions(valid_mesh, nvdim):
    f = df.Field(valid_mesh, nvdim=nvdim, value=(1,) * nvdim)

    with pytest.raises(KeyError):
        f["no_sub"]


@pytest.mark.parametrize("ndim", [1, 2, 3, 4])
@pytest.mark.parametrize("nvdim", [1, 2, 3, 4])
def test_getitem(ndim, nvdim):
    p1 = np.full(ndim, 0.0)
    p2 = np.full(ndim, 50.0)
    cell = np.full(ndim, 5.0)

    p2_r1 = np.full(ndim, 50.0)
    p2_r1[0] = 30.0

    p1_r2 = np.full(ndim, 0.0)
    p1_r2[0] = 30.0

    subregions = {
        "r1": df.Region(p1=p1, p2=p2_r1),
        "r2": df.Region(p1=p1_r2, p2=p2),
    }
    mesh = df.Mesh(p1=p1, p2=p2, cell=cell, subregions=subregions)

    def value_fun(point):
        if point[0] <= 30:
            return (1,) * nvdim
        else:
            return (0,) * nvdim

    f = df.Field(mesh, nvdim=nvdim, value=value_fun)
    assert isinstance(f, df.Field)
    assert isinstance(f["r1"], df.Field)
    assert isinstance(f["r2"], df.Field)
    assert isinstance(f[subregions["r2"]], df.Field)
    assert isinstance(f[subregions["r1"]], df.Field)

    assert np.allclose(f["r1"].mean(), (1,) * nvdim)
    assert np.allclose(f["r2"].mean(), (0,) * nvdim)
    assert np.allclose(f[subregions["r1"]].mean(), (1,) * nvdim)
    assert np.allclose(f[subregions["r2"]].mean(), (0,) * nvdim)

    assert len(f["r1"].mesh) + len(f["r2"].mesh) == len(f.mesh)

    # Meshes are not aligned
    p1_sub = np.full(ndim, 1.1)
    p2_sub = np.full(ndim, 9.9)
    subregion = df.Region(p1=p1_sub, p2=p2_sub)
    assert f[subregion].array.shape == (2,) * ndim + (nvdim,)


@pytest.mark.parametrize("nvdim", [1, 2, 3, 4])
def test_angle(valid_mesh, nvdim):
    v = np.zeros(nvdim)
    v[0] = 1.0
    f = df.Field(valid_mesh, nvdim=nvdim, value=v)
    for i in range(nvdim):
        v = np.zeros(nvdim)
        v[i] = 1.0
        assert f.angle(v).array.shape == (*valid_mesh.n, 1)
        assert f.angle(v).nvdim == 1
        assert f.angle(v).unit == "rad"
        if i == 0:
            assert np.allclose(f.angle(v).mean(), 0.0)
        else:
            assert np.allclose(f.angle(v).mean(), np.pi / 2)


def test_rotate90():
    mesh = df.Mesh(p1=(0, 0, 0), p2=(40e-9, 20e-9, 10e-9), n=(40, 10, 5))

    # uniform scalar field
    field = df.Field(mesh, nvdim=1, value=1)
    rotated = field.rotate90("x", "y")
    assert np.allclose(rotated.mesh.region.pmin, (10e-9, -10e-9, 0e-9))
    assert np.allclose(rotated.mesh.region.pmax, (30e-9, 30e-9, 10e-9))
    assert np.allclose(rotated.mesh.n, (10, 40, 5))
    assert rotated.array.shape == (10, 40, 5, 1)

    # the reference point does not affect rotating the array
    rotated_ref = field.rotate90("x", "y", reference_point=(0, 0, 0))
    assert np.allclose(rotated_ref.mesh.region.pmin, (-20e-9, 0, 10e-9))
    assert np.allclose(rotated.array, rotated_ref.array)

    # scalar field with local variations
    field = df.Field(mesh, nvdim=1, value=lambda p: p[2])
    rotated = field.rotate90("z", "x")
    assert np.allclose(rotated.mesh.n, (5, 10, 40))
    assert rotated.array.shape == (5, 10, 40, 1)
    assert np.allclose(rotated.sel("y").sel("z").array, [1e-9, 3e-9, 5e-9, 7e-9, 9e-9])

    # uniform vector field
    field = df.Field(mesh, nvdim=3, value=(1, 2, 3))
    # 90° rotation in xy plane
    rotated = field.rotate90("x", "y")
    assert rotated.array.shape == (10, 40, 5, 3)
    assert np.allclose(rotated(rotated.mesh.region.centre), (-2, 1, 3))
    assert np.allclose(rotated.mean(), (-2, 1, 3))
    assert rotated.vdims == ["x", "y", "z"]
    # original field is not modified
    assert np.allclose(field(field.mesh.region.centre), (1, 2, 3))
    # -90° rotation in xz plane
    rotated = field.rotate90("x", "z", k=-1)
    assert rotated.array.shape == (5, 10, 40, 3)
    assert np.allclose(rotated.array[0, 0, 0], (3, 2, -1))
    assert np.allclose(rotated(rotated.mesh.region.centre), (3, 2, -1))
    # -90° rotation is equivalent to rotation in opposite direction
    assert field.rotate90("x", "y", k=-1).allclose(field.rotate90("y", "x"))
    # 270° rotation is equivalent to -90° rotation
    assert field.rotate90("x", "y", k=-1).allclose(field.rotate90("x", "y", k=3))
    # 360° rotation has no effect
    assert field.allclose(field.rotate90("x", "z", k=4))
    assert field.rotate90("x", "z").allclose(field.rotate90("x", "z", k=5))

    # in-place rotation
    rotated = field.rotate90("x", "y", k=2, inplace=True, reference_point=(0, 0, 0))
    assert rotated == field  # in-place rotation returns self
    assert np.allclose(field.mesh.region.pmin, (-40e-9, -20e-9, 0), atol=0)
    assert np.allclose(field.mesh.region.pmax, (0, 0, 10e-9), atol=0)
    assert field.array.shape == (40, 10, 5, 3)
    assert np.allclose(field(field.mesh.region.centre), (-1, -2, 3))

    # 2 dimensional field with cells not containing valid data
    mesh = df.Mesh(p1=(-20e-9, -10e-9), p2=(20e-9, 10e-9), cell=(2e-9, 2e-9))
    field = df.Field(
        mesh, nvdim=1, value=1, norm=lambda p: 10 if p[0] < 4e-9 else 0, valid="norm"
    )
    # check correct initialisation
    assert field((-5e-9, 1e-9)) == 10
    assert field((3e-9, 1e-9)) == 10
    assert field((5e-9, 1e-9)) == 0
    assert field.valid[0, 0]
    assert not field.valid[-1, 0]
    assert field.valid[0, -1]
    # check mean values in each sub-part; cell centres are located at 3e-9 and 5e-9
    assert field.sel(x=(-19e-9, 3e-9)).mean() == 10
    assert field.sel(x=(5e-9, 19e-9)).mean() == 0
    assert field.valid.shape == (20, 10)
    # rotate about 90°
    rotated = field.rotate90("x", "y")
    assert rotated.array.shape == (10, 20, 1)
    assert rotated.valid.shape == (10, 20)
    assert rotated.valid[0, 0]
    assert rotated.valid[-1, 0]
    assert not rotated.valid[0, -1]
    assert rotated.sel(y=(-19e-9, 3e-9)).mean() == 10
    assert rotated.sel(y=(5e-9, 19e-9)).mean() == 0
    # number of invalid cells stays the same
    assert np.count_nonzero(rotated.array == 0) == np.count_nonzero(field.array == 0)
    assert np.count_nonzero(rotated.valid == 0) == np.count_nonzero(field.valid == 0)
    # original field has not changed
    assert field.valid[0, 0]
    assert not field.valid[-1, 0]
    assert field.valid[0, -1]

    # mismatch between dims and vdims
    field = df.Field(mesh, nvdim=3, value=(1, 2, 3))
    # no default vdim mapping -> rotation is not "safe" because the relation between
    # spatial directions and vector directions is unknown
    with pytest.raises(RuntimeError):
        rotated = field.rotate90("x", "y")

    # manually add vdim_mapping
    # we use other vdims that the default x, y, z to make the vdim_mapping easier to
    # read; the mz component does not point along any spatial direction
    field = df.Field(
        mesh,
        nvdim=3,
        value=(1, 2, 3),
        vdims=["mx", "my", "mz"],
        vdim_mapping={"mx": "x", "my": "y", "mz": None},
    )
    rotated = field.rotate90("x", "y")
    assert np.allclose(rotated.mean(), (-2, 1, 3))
    # vector names, like axis/dimension names, do not change when rotating the object
    assert rotated.vdims == ["mx", "my", "mz"]

    # change mesh to yz plane
    mesh.region.dims = ["y", "z"]
    field = df.Field(
        mesh,
        nvdim=3,
        value=(1, 2, 3),
        vdims=["mx", "my", "mz"],
        vdim_mapping={"mx": None, "my": "y", "mz": "z"},
    )
    field.rotate90("y", "z", k=3, inplace=True)
    assert np.allclose(field.mean(), (1, 3, -2))


def test_write_read_ovf(tmp_path):
    representations = ["txt", "bin4", "bin8"]
    filename = "testfile.ovf"
    p1 = (0, 0, 0)
    p2 = (8e-9, 5e-9, 3e-9)
    cell = (1e-9, 1e-9, 1e-9)
    subregions = {
        "sr1": df.Region(p1=p1, p2=(2e-9, 2e-9, 1e-9)),
        "sr2": df.Region(p1=(3e-9, 0, 0), p2=p2),
    }
    units = ("nm", "nm", "nm")  # test saving units to file
    region = df.Region(p1=p1, p2=p2, units=units)
    assert region.units == units  # sanity check: data type of region.units
    mesh = df.Mesh(region=region, cell=cell, subregions=subregions)

    # Write/read
    for nvdim, value in [
        (1, lambda point: point[0] + point[1] + point[2]),
        (2, lambda point: (point[0], point[1] + point[2])),
        (3, lambda point: (point[0], point[1], point[2])),
    ]:
        f = df.Field(mesh, nvdim=nvdim, value=value, unit="A/m")
        for rep in representations:
            tmpfilename = tmp_path / filename
            f.to_file(tmpfilename, representation=rep)
            f_read = df.Field.from_file(tmpfilename)

            assert f.allclose(f_read)
            assert f_read.unit == "A/m"
            assert f_read.mesh.region.units == units
            assert f.mesh.subregions == f_read.mesh.subregions

            tmpfilename = tmp_path / f"no_sr_{filename}"
            f.to_file(tmpfilename, representation=rep, save_subregions=False)
            f_read = df.Field.from_file(tmpfilename)

            assert f.allclose(f_read)
            assert f_read.unit == "A/m"
            assert f_read.mesh.region.units == units
            assert f_read.mesh.subregions == {}

        # Directly write with wrong representation (no data is written)
        with pytest.raises(ValueError):
            f._to_ovf("fname.ovf", representation="bin5")

    # multiple different units (not supported by discretisedfield)
    f = df.Field(mesh, nvdim=3, value=(1, 1, 1), unit="m s kg")
    tmpfilename = str(tmp_path / filename)
    f.to_file(tmpfilename, representation=rep)
    with pytest.warns(UserWarning, match=r"multiple units.+Unit is set to None"):
        f_read = df.Field.from_file(tmpfilename)

    assert f.allclose(f_read)
    assert f_read.unit is None

    # Extend scalar
    for rep in representations:
        # large mesh required to detect bugs when saving data in chunks
        large_mesh = df.Mesh(p1=(0, 0, 0), p2=(1, 1, 1), n=(480, 200, 12))
        f = df.Field(large_mesh, nvdim=1, value=1)
        tmpfilename = tmp_path / "extended-scalar.ovf"
        f.to_file(tmpfilename, representation=rep, extend_scalar=True)
        f_read = df.Field.from_file(tmpfilename)

        assert f.allclose(f_read.x)

    # Read different OOMMF representations
    # (OVF1, OVF2) x (txt, bin4, bin8)
    filenames = [
        "oommf-ovf2-txt.omf",
        "oommf-ovf2-bin4.omf",
        "oommf-ovf2-bin8.omf",
        "oommf-ovf1-txt.omf",
        "oommf-ovf1-bin4.omf",
        "oommf-ovf1-bin8.omf",
    ]
    dirname = os.path.join(os.path.dirname(__file__), "test_sample")
    for filename in filenames:
        omffilename = os.path.join(dirname, filename)
        f_read = df.Field.from_file(omffilename)

        if "ovf2" in filename:
            # The magnetisation is in the x-direction in OVF2 files.
            assert abs(f_read.orientation.x.mean() - 1) < 1e-2
        else:
            # The norm of magnetisation is known.
            assert abs(f_read.norm.mean() - 1261566.2610100) < 1e-3

    # Read component names (single-word and multi-word with and without hyphen)
    # from OOMMF files
    assert df.Field.from_file(os.path.join(dirname, "oommf-ovf2-bin8.omf")).vdims == [
        "x",
        "y",
        "z",
    ]
    assert df.Field.from_file(os.path.join(dirname, "oommf-ovf2-bin8.ohf")).vdims == [
        "x",
        "y",
        "z",
    ]
    assert df.Field.from_file(os.path.join(dirname, "oommf-ovf2-bin8.oef")).vdims == [
        "Total_energy_density"
    ]

    # Read different mumax3 bin4 and txt files (made on linux and windows)
    filenames = [
        "mumax-bin4-linux.ovf",
        "mumax-bin4-windows.ovf",
        "mumax-txt-linux.ovf",
    ]
    dirname = os.path.join(os.path.dirname(__file__), "test_sample")
    for filename in filenames:
        omffilename = os.path.join(dirname, filename)
        f_read = df.Field.from_file(omffilename)

        # We know the saved magentisation.
        f_saved = df.Field(f_read.mesh, nvdim=3, value=(1, 0.1, 0), norm=1)
        assert f_saved.allclose(f_read)


def test_write_read_vtk(tmp_path):
    filename = "testfile.vtk"

    p1 = (0, 0, 0)
    p2 = (5e-9, 2e-9, 1e-9)
    cell = (1e-9, 1e-9, 1e-9)
    subregions = {
        "sr1": df.Region(p1=p1, p2=(2e-9, 2e-9, 1e-9)),
        "sr2": df.Region(p1=(3e-9, 0, 0), p2=p2),
    }
    mesh = df.Mesh(region=df.Region(p1=p1, p2=p2), cell=cell, subregions=subregions)

    for nvdim, value, vdims in zip(
        [1, 2, 3, 4],
        [1.2, (1, 2.5), (1e-3, -5e6, 5e6), np.random.random(4)],
        [None, ("m_mag", "m_phase"), None, list("abcd")],
    ):
        for repr in ["txt", "bin", "xml"]:
            f = df.Field(mesh, nvdim=nvdim, value=value, vdims=vdims)
            tmpfilename = tmp_path / filename
            f.to_file(tmpfilename, representation=repr)
            f_read = df.Field.from_file(tmpfilename)

            assert np.allclose(f.array, f_read.array)
            assert np.allclose(f.mesh.region.pmin, f_read.mesh.region.pmin)
            assert np.allclose(f.mesh.region.pmax, f_read.mesh.region.pmax)
            assert np.allclose(f.mesh.cell, f_read.mesh.cell)
            assert np.all(f.mesh.n == f_read.mesh.n)
            assert f.vdims == f_read.vdims
            assert f.mesh.subregions == f_read.mesh.subregions

            tmpfilename = tmp_path / f"no_sr_{filename}"
            f.to_file(tmpfilename, representation=repr, save_subregions=False)
            f_read = df.Field.from_file(tmpfilename)

            assert f.allclose(f_read)
            assert f_read.mesh.subregions == {}

    dirname = os.path.join(os.path.dirname(__file__), "test_sample")
    f = df.Field.from_file(os.path.join(dirname, "vtk-file.vtk"))
    assert isinstance(f, df.Field)
    assert np.all(f.mesh.n == (5, 1, 2))
    assert f.array.shape == (5, 1, 2, 3)
    assert f.nvdim == 3

    # test reading legacy vtk file (written with discretisedfield<=0.61.0)
    dirname = os.path.join(os.path.dirname(__file__), "test_sample")
    f = df.Field.from_file(os.path.join(dirname, "vtk-vector-legacy.vtk"))
    assert isinstance(f, df.Field)
    assert np.all(f.mesh.n == (8, 1, 1))
    assert f.array.shape == (8, 1, 1, 3)
    assert f.nvdim == 3

    dirname = os.path.join(os.path.dirname(__file__), "test_sample")
    f = df.Field.from_file(os.path.join(dirname, "vtk-scalar-legacy.vtk"))
    assert isinstance(f, df.Field)
    assert np.all(f.mesh.n == (5, 1, 2))
    assert f.array.shape == (5, 1, 2, 1)
    assert f.nvdim == 1

    # test invalid arguments
    f = df.Field(mesh, nvdim=3, value=(0, 0, 1))
    with pytest.raises(ValueError):
        f.to_file(str(tmp_path / filename), representation="wrong")
    f._vdims = None  # manually remove component labels
    with pytest.raises(AttributeError):
        f.to_file(str(tmp_path / filename))


<<<<<<< HEAD
@pytest.mark.parametrize("norm", [None, lambda p: 100 if p[0] < 5e-12 else 0])
=======
@pytest.mark.parametrize("extension", ["ovf", "vtk"])
@pytest.mark.parametrize("ndim", [1, 2, 4])
def test_write_invalid_ndim(ndim, extension):
    mesh = df.Mesh(p1=[0] * ndim, p2=[1] * ndim, n=[10] * ndim)
    field = df.Field(mesh, nvdim=1)

    with pytest.raises(RuntimeError):
        field.to_file(f"field.{extension}")


>>>>>>> 933fab0b
@pytest.mark.parametrize("nvdim,value", [(1, -1.23), (3, (1e-3 + np.pi, -5e6, 6e6))])
@pytest.mark.parametrize(
    "subregions",
    [
        {},
        {
            "sr1": df.Region(p1=(0, 0, 0), p2=(2e-12, 2e-12, 1e-12)),
            "sr2": df.Region(p1=(3e-12, 0, 0), p2=(10e-12, 5e-12, 5e-12)),
        },
    ],
)
@pytest.mark.parametrize("filename", ["testfile.hdf5", "testfile.h5"])
def test_write_read_hdf5(norm, nvdim, value, subregions, filename, tmp_path):
    p1 = (0, 0, 0)
    p2 = (10e-12, 5e-12, 5e-12)
    cell = (1e-12, 1e-12, 1e-12)
    mesh = df.Mesh(region=df.Region(p1=p1, p2=p2), cell=cell, subregions=subregions)

    f = df.Field(mesh, nvdim=nvdim, value=value, norm=norm, valid="norm")

    # sanity checks
    if norm is not None:
        assert f.valid[0, 0, 0]
        assert not f.valid[-1, -1, -1]
    else:
        assert f.valid.all()

    tmpfilename = tmp_path / filename
    f.to_file(tmpfilename)
    f_read = df.Field.from_file(tmpfilename)

    assert f == f_read
    assert f.mesh.subregions == f_read.mesh.subregions  # not checked in __eq__

    tmpfilename = tmp_path / f"no_sr_{filename}"
    f.to_file(tmpfilename, save_subregions=False)
    # subregions are always saved in hdf5, 'save_subregions' is ignored
    f_read = df.Field.from_file(tmpfilename)
    assert f == f_read
    assert f.mesh.subregions == f_read.mesh.subregions  # not checked in __eq__


def test_write_read_invalid_extension():
    filename = "testfile.jpg"

    p1 = (0, 0, 0)
    p2 = (10e-12, 5e-12, 3e-12)
    cell = (1e-12, 1e-12, 1e-12)
    mesh = df.Mesh(region=df.Region(p1=p1, p2=p2), cell=cell)

    f = df.Field(mesh, nvdim=1, value=5e-12)
    with pytest.raises(ValueError):
        f.to_file(filename)
    with pytest.raises(ValueError):
        df.Field.from_file(filename)


@pytest.mark.parametrize("nvdim", [1, 2, 3, 4])
def test_fft(valid_mesh, nvdim):
    def _init_random(p):
        return np.random.rand(nvdim) * 2 - 1

    f = df.Field(valid_mesh, nvdim=nvdim, value=_init_random, norm=1)

    ifft_f = f.fftn().ifftn()
    ifft_f.mesh.translate(f.mesh.region.centre, inplace=True)
    assert f.allclose(ifft_f)
    irfft_f = f.rfftn().irfftn(shape=f.mesh.n)
    irfft_f.mesh.translate(f.mesh.region.centre, inplace=True)
    assert f.allclose(ifft_f)


def test_fft_Fourier_slice_theoreme():
    p1 = (-10, -10, -5)
    p2 = (10, 10, 5)
    cell = (1, 1, 1)
    mesh = df.Mesh(p1=p1, p2=p2, cell=cell)

    def _init_random(p):
        return np.random.rand(3) * 2 - 1

    f = df.Field(mesh, nvdim=3, value=_init_random, norm=1)

    for i in "xyz":
        plane = f.integrate(i)
        assert plane.allclose(f.fftn().sel(**{"k_" + i: 0}).ifftn().real)
        assert (
            df.Field(mesh, nvdim=3)
            .integrate(i)
            .allclose(f.fftn().sel(**{"k_" + i: 0}).ifftn().imag)
        )


def test_rfft_no_shift_last_dim():
    a = np.zeros((5, 5))
    a[2, 3] = 1

    p1 = (0, 0)
    p2 = (10, 10)
    cell = (2.0, 2.0)
    mesh = df.Mesh(p1=p1, p2=p2, cell=cell)
    f = df.Field(mesh, nvdim=1, value=a)

    field_ft = f.rfftn()
    ft = spfft.fftshift(spfft.rfftn(a), axes=[0])

    assert np.array_equal(field_ft.array[..., 0], ft)


def test_1d_fft():
    mesh = df.Mesh(p1=0, p2=10, cell=2)
    f = mesh.coordinate_field()
    field_ft = f.fftn()
    expected_array = np.fft.fftshift(np.fft.fftn(f.array))
    assert np.allclose(expected_array, field_ft.array)


def test_mpl_scalar(test_field):
    # No axes
    for comp in test_field.vdims:
        getattr(test_field, comp).sel("x").resample((3, 4)).mpl.scalar()

    # Axes
    fig = plt.figure()
    ax = fig.add_subplot(111)
    for comp in test_field.vdims:
        getattr(test_field, comp).sel("x").mpl.scalar(ax=ax)

    # All arguments
    for comp in test_field.vdims:
        getattr(test_field, comp).sel("x").mpl.scalar(
            figsize=(10, 10),
            filter_field=test_field.norm.sel("x"),
            colorbar=True,
            colorbar_label="something",
            multiplier=1e-6,
            cmap="hsv",
            clim=(-1, 1),
        )

    # Saving plot
    filename = "testfigure.pdf"
    with tempfile.TemporaryDirectory() as tmpdir:
        tmpfilename = os.path.join(tmpdir, filename)
        test_field.a.sel("x").mpl.scalar(filename=tmpfilename)

    # Exceptions
    with pytest.raises(RuntimeError):
        test_field.a.mpl.scalar()  # not sliced
    with pytest.raises(RuntimeError):
        test_field.sel("z").mpl.scalar()  # vector field
    with pytest.raises(ValueError):
        # wrong filter field
        test_field.a.sel("z").mpl.scalar(filter_field=test_field)
    plt.close("all")


@pytest.mark.parametrize("nvdim", [1, 2, 3, 4])
def test_mpl_dimension_scalar(valid_mesh, nvdim):
    field = df.Field(valid_mesh, nvdim=nvdim)

    if valid_mesh.region.ndim != 2 or nvdim != 1:
        with pytest.raises(RuntimeError):
            field.mpl.scalar()
    else:
        field.mpl.scalar()

    plt.close("all")


def test_mpl_lightess(test_field):
    filenames = ["skyrmion.omf", "skyrmion-disk.omf"]
    for i in filenames:
        filename = os.path.join(os.path.dirname(__file__), "test_sample", i)

        field = df.Field.from_file(filename)
        # TODO test all directions "xyz" (check samples first, presumably a single
        # layer, causes problems with x and y "planes").
        for plane in "z":
            field.sel(plane).mpl.lightness()
            field.sel(plane).mpl.lightness(
                lightness_field=-field.z.sel(plane), filter_field=field.norm.sel(plane)
            )
        fig, ax = plt.subplots()
        field.sel("z").mpl.lightness(
            ax=ax, clim=[0, 0.5], colorwheel_xlabel="mx", colorwheel_ylabel="my"
        )
        # Saving plot
        filename = "testfigure.pdf"
        with tempfile.TemporaryDirectory() as tmpdir:
            tmpfilename = os.path.join(tmpdir, filename)
            field.sel("z").mpl.lightness(filename=tmpfilename)

    # Exceptions
    with pytest.raises(RuntimeError):
        test_field.mpl.lightness()  # not sliced
    with pytest.raises(ValueError):
        # wrong filter field
        test_field.sel("z").mpl.lightness(filter_field=test_field)
    with pytest.raises(ValueError):
        # wrong lightness field
        test_field.sel("z").mpl.lightness(lightness_field=test_field)
    plt.close("all")


@pytest.mark.filterwarnings("ignore:Automatic coloring")
def test_mpl_vector(test_field):
    # No axes
    test_field.sel("x").resample((3, 4)).mpl.vector()

    # Axes
    fig = plt.figure()
    ax = fig.add_subplot(111)
    test_field.sel("x").mpl.vector(ax=ax)

    # All arguments
    test_field.sel("x").mpl.vector(
        figsize=(10, 10),
        color_field=test_field.b.sel("x"),
        colorbar=True,
        colorbar_label="something",
        multiplier=1e-6,
        cmap="hsv",
        clim=(-1, 1),
    )

    # 2d vector field
    plane_2d = test_field.sel("z").a << test_field.sel("z").b
    # automatic mapping between two spatial and two vector dimensions:
    # __lshift__ resets vdims to ["x", "y"] and sets vdim_mapping
    plane_2d.mpl.vector()
    # renaming vdims does update vdim_mapping
    plane_2d.vdims = ["a", "b"]
    plane_2d.mpl.vector()
    # manually remove vdim_mapping
    plane_2d.vdim_mapping = {}
    with pytest.raises(ValueError):
        plane_2d.mpl.vector()
    plane_2d.mpl.vector(vdims=["a", "b"])
    plane_2d.mpl.vector(vdims=["a", None])
    plane_2d.mpl.vector(vdims=[None, "b"])
    with pytest.raises(ValueError):
        plane_2d.mpl.vector(vdims=[None, None])

    # Saving plot
    filename = "testfigure.pdf"
    with tempfile.TemporaryDirectory() as tmpdir:
        tmpfilename = os.path.join(tmpdir, filename)
        test_field.sel("x").mpl.vector(filename=tmpfilename)

    # Exceptions
    with pytest.raises(RuntimeError):
        test_field.mpl.vector()  # not sliced
    with pytest.raises(ValueError):
        test_field.b.sel("z").mpl.vector()  # scalar field
    with pytest.raises(ValueError):
        # wrong color field
        test_field.sel("z").mpl.vector(color_field=test_field)

    plt.close("all")


def test_mpl_contour(test_field):
    # No axes
    test_field.sel("z").c.mpl.contour()

    # Axes
    fig, ax = plt.subplots()
    test_field.sel("z").c.mpl.contour(ax=ax)

    # All arguments
    test_field.sel("z").c.mpl.contour(
        figsize=(10, 10),
        multiplier=1e-6,
        filter_field=test_field.norm.sel("z"),
        colorbar=True,
        colorbar_label="something",
    )

    # Saving plot
    filename = "testfigure.pdf"
    with tempfile.TemporaryDirectory() as tmpdir:
        tmpfilename = os.path.join(tmpdir, filename)
        test_field.sel("z").c.mpl.contour(filename=tmpfilename)

    # Exceptions
    with pytest.raises(RuntimeError):
        test_field.mpl.contour()  # not sliced
    with pytest.raises(RuntimeError):
        test_field.sel("z").mpl.contour()  # vector field
    with pytest.raises(ValueError):
        # wrong filter field
        test_field.sel("z").c.mpl.contour(filter_field=test_field)

    plt.close("all")


@pytest.mark.parametrize("nvdim", [1, 2, 3, 4])
def test_mpl_dimension_lightness(valid_mesh, nvdim):
    field = df.Field(valid_mesh, nvdim=nvdim)

    if valid_mesh.region.ndim != 2 or nvdim != 1:
        with pytest.raises(RuntimeError):
            field.mpl.contour()
    else:
        field.mpl.contour()

    plt.close("all")


def test_mpl(test_field):
    # No axes
    test_field.sel("x").resample((3, 4)).mpl()

    # Axes
    fig = plt.figure()
    ax = fig.add_subplot(111)
    test_field.a.sel("x").mpl(ax=ax)

    test_field.c.sel("x").mpl(
        figsize=(12, 6),
        scalar_kw={
            "filter_field": test_field.norm.sel("x"),
            "colorbar_label": "scalar",
            "cmap": "twilight",
        },
        vector_kw={
            "color_field": test_field.b.sel("x"),
            "use_color": True,
            "colorbar": True,
            "colorbar_label": "vector",
            "cmap": "hsv",
            "clim": (0, 1e6),
        },
        multiplier=1e-12,
    )

    # Saving plot
    filename = "testfigure.pdf"
    with tempfile.TemporaryDirectory() as tmpdir:
        tmpfilename = os.path.join(tmpdir, filename)
        test_field.sel("x").mpl(filename=tmpfilename)

    # Exception
    with pytest.raises(RuntimeError):
        test_field.mpl()

    plt.close("all")


def test_mpl_dimension(valid_mesh):
    field = df.Field(valid_mesh, nvdim=1)

    if valid_mesh.region.ndim != 2:
        with pytest.raises(RuntimeError):
            field.mpl.scalar()
    else:
        field.mpl.scalar()

    plt.close("all")


@pytest.mark.parametrize(
    "selection", [dict(x=4e-9), dict(y=-2e-9), dict(z=0, vdims="b")]
)
def test_hv_data_selection(test_field, selection):
    """
    Test selecting parts of the data and returning them as xarray as done in the hv
    plotting methods.
    """
    hv_plane = test_field._hv_data_selection(**selection)
    field_plane = test_field
    for key, value in selection.items():
        if key == "vdims":
            field_plane = getattr(field_plane, value)
        else:
            field_plane = field_plane.sel(**{key: value})
    valid_plane = field_plane.valid.squeeze()
    assert np.allclose(hv_plane.data[valid_plane], field_plane.array[valid_plane])
    assert np.allclose(hv_plane.data[~valid_plane], np.nan, equal_nan=True)

    for dim in hv_plane.dims:
        assert all(hv_plane[dim].data == field_plane.to_xarray()[dim].data)


def test_hv_scalar(test_field):
    for kdims in [["x", "y"], ["x", "z"], ["y", "z"]]:
        normal = (set("xyz") - set(kdims)).pop()
        kdim_str = f"[{','.join(kdims)}]"
        check_hv(
            test_field.hv.scalar(kdims=kdims),
            [f"DynamicMap [{normal},vdims]", f"Image {kdim_str}"],
        )
        check_hv(
            test_field.hv.scalar(kdims=kdims, roi=test_field.norm),
            [f"DynamicMap [{normal},vdims]", f"Image {kdim_str}"],
        )

        # additional kwargs and plane
        check_hv(
            test_field.sel(normal).hv.scalar(kdims=kdims, clim=(-1, 1)),
            ["DynamicMap [vdims]", f"Image {kdim_str}"],
        )

        for c in test_field.vdims:
            check_hv(
                getattr(test_field, c).hv.scalar(kdims=kdims),
                [f"DynamicMap [{normal}]", f"Image {kdim_str}"],
            )
            check_hv(
                getattr(test_field, c).sel(normal).hv.scalar(kdims=kdims),
                [f"Image {kdim_str}"],
            )

    with pytest.raises(ValueError):
        check_hv(test_field.hv.scalar(kdims=["wrong_name", "x"]), ...)

    with pytest.raises(ValueError):
        check_hv(test_field.hv.scalar(kdims=["x", "y", "z"]), ...)

    with pytest.raises(TypeError):
        check_hv(test_field.hv.scalar(kdims=["x", "y"], roi="z"), ...)

    with pytest.raises(ValueError):
        check_hv(test_field.hv.scalar(kdims=["x", "y"], roi=test_field), ...)

    with pytest.raises(ValueError):
        check_hv(
            test_field.sel("z").hv.scalar(kdims=["x", "y"], roi=test_field.norm),
            ...,
        )

    with pytest.raises(ValueError):
        check_hv(
            test_field[
                df.Region(p1=(-5e-9, -5e-9, -5e-9), p2=(5e-9, 5e-9, -1e-9))
            ].hv.scalar(kdims=["x", "y"], roi=test_field.norm.sel(z=4e-9)),
            ...,
        )


@pytest.mark.filterwarnings("ignore:Automatic coloring")
def test_hv_vector(test_field):
    for kdims in [["x", "y"], ["x", "z"], ["y", "z"]]:
        normal = (set("xyz") - set(kdims)).pop()
        kdim_str = f"[{','.join(kdims)}]"
        check_hv(
            test_field.hv.vector(kdims=kdims),
            [f"DynamicMap [{normal}]", f"VectorField {kdim_str}"],
        )
        check_hv(
            test_field.sel(normal).hv.vector(kdims=kdims),
            [f"VectorField {kdim_str}"],
        )
        check_hv(
            test_field.hv.vector(kdims=kdims, roi=test_field.norm),
            [f"DynamicMap [{normal}]", f"VectorField {kdim_str}"],
        )
        check_hv(
            test_field.hv.vector(kdims=kdims, n=(10, 10)),
            [f"DynamicMap [{normal}]", f"VectorField {kdim_str}"],
        )

        # additional kwargs
        check_hv(
            test_field.hv.vector(kdims=kdims, use_color=False, color="blue"),
            [f"DynamicMap [{normal}]", f"VectorField {kdim_str}"],
        )

        for vdim in test_field.vdims:
            check_hv(
                test_field.hv.vector(kdims=kdims, cdim=vdim),
                [f"DynamicMap [{normal}]", f"VectorField {kdim_str}"],
            )

        with pytest.raises(ValueError):
            check_hv(test_field.hv.vector(kdims=kdims, cdim="wrong"), ...)

        with pytest.raises(TypeError):
            check_hv(test_field.hv.vector(kdims=kdims, cdim=test_field.norm), ...)

        with pytest.raises(ValueError):
            check_hv(test_field.hv.vector(kdims=kdims, vdims=["a", "b", "c"]), ...)

        # 2d field
        with pytest.raises(ValueError):
            check_hv((test_field.a << test_field.b).hv.vector(kdims=kdims), ...)

        field_2d = test_field.a << test_field.b
        field_2d.vdims = ["a", "b"]
        check_hv(
            field_2d.hv.vector(kdims=kdims, vdims=["a", "b"]),
            [f"DynamicMap [{normal}]", f"VectorField {kdim_str}"],
        )
        check_hv(
            field_2d.hv.vector(kdims=kdims, vdims=[None, "b"]),
            [f"DynamicMap [{normal}]", f"VectorField {kdim_str}"],
        )
        check_hv(
            field_2d.hv.vector(kdims=kdims, vdims=["a", None]),
            [f"DynamicMap [{normal}]", f"VectorField {kdim_str}"],
        )
        with pytest.raises(ValueError):
            check_hv(field_2d.hv.vector(kdims=kdims, vdims=[None, None]), ...)

        # 4d field
        field_4d = test_field.a << test_field.b << test_field.a << test_field.b
        field_4d.vdims = ["a", "b", "c", "d"]
        with pytest.raises(ValueError):
            check_hv(field_4d.hv.vector(kdims=kdims), ...)
        check_hv(
            field_4d.hv.vector(kdims=kdims, vdims=["c", "d"]),
            [f"DynamicMap [{normal}]", f"VectorField {kdim_str}"],
        )
        check_hv(
            field_4d.hv.vector(kdims=kdims, vdims=["c", "d"]),
            [f"DynamicMap [{normal}]", f"VectorField {kdim_str}"],
        )
        check_hv(
            field_4d.hv.vector(kdims=kdims, vdims=[None, "b"]),
            [f"DynamicMap [{normal}]", f"VectorField {kdim_str}"],
        )

    with pytest.raises(ValueError):
        check_hv(test_field.hv.contour(kdims=["wrong_name", "x"]), ...)

    with pytest.raises(ValueError):
        check_hv(test_field.hv.vector(kdims=["x", "y"], n=(10, 10, 10)), ...)

    # scalar field
    with pytest.raises(ValueError):
        check_hv(field_2d.a.hv.vector(kdims=["x", "y"]), ...)


def test_hv_contour(test_field):
    for kdims in [["x", "y"], ["x", "z"], ["y", "z"]]:
        normal = (set("xyz") - set(kdims)).pop()
        kdim_str = f"[{','.join(kdims)}]"
        # Required for the tests (not in a notebook):
        # If not specified the plot creation for the test fails because the width
        # and height of the plot cannot be calculated (NaN values). By manually
        # setting frame_width and frame_height this can be avoided.
        # It is not fully clear why this does not happen for the other plots.
        # Presumably, because we use a different method to create the contour plot.
        opts = dict(frame_width=300, frame_height=300)
        check_hv(
            test_field.hv.contour(kdims=kdims).opts(**opts),
            [f"DynamicMap [{normal},vdims]", f"Contours {kdim_str}"],
        )
        check_hv(
            test_field.hv.contour(kdims=kdims, roi=test_field.norm).opts(**opts),
            [f"DynamicMap [{normal},vdims]", f"Contours {kdim_str}"],
        )

        # additional kwargs
        check_hv(
            test_field.sel(normal).hv.contour(kdims=kdims, clim=(-1, 1)).opts(**opts),
            ["DynamicMap [vdims]", f"Contours {kdim_str}"],
        )

        for c in test_field.vdims:
            check_hv(
                getattr(test_field, c).hv.contour(kdims=kdims).opts(**opts),
                [f"DynamicMap [{normal}]", f"Contours {kdim_str}"],
            )

    with pytest.raises(ValueError):
        check_hv(test_field.hv.contour(kdims=["wrong_name", "x"]), ...)


def test_hv(test_field):
    for kdims in [["x", "y"], ["x", "z"], ["y", "z"]]:
        normal = (set("xyz") - set(kdims)).pop()
        kdim_str = f"[{','.join(kdims)}]"
        # 1d field
        check_hv(
            test_field.a.hv(kdims=kdims),
            [f"DynamicMap [{normal}]", f"Image {kdim_str}"],
        )
        check_hv(test_field.a.sel(normal).hv(kdims=kdims), [f"Image {kdim_str}"])

        # 2d field
        field_2d = test_field.b << test_field.c
        check_hv(
            field_2d.hv(kdims=kdims),
            [f"DynamicMap [{normal},vdims]", f"Image {kdim_str}"],
        )
        check_hv(
            field_2d.hv(kdims=kdims, vdims=["x", "y"]),
            [f"DynamicMap [{normal}]", f"VectorField {kdim_str}"],
        )
        check_hv(
            field_2d.sel(normal).hv(kdims=kdims),
            ["DynamicMap [vdims]", f"Image {kdim_str}"],
        )

        # 3d field
        check_hv(
            test_field.hv(kdims=kdims),
            [
                f"DynamicMap [{normal}]",
                f"Image {kdim_str}",
                f"VectorField {kdim_str}",
            ],
        )
        check_hv(
            test_field.hv(kdims=kdims, vdims=["a", "b"]),
            [
                f"DynamicMap [{normal}]",
                f"Image {kdim_str}",
                f"VectorField {kdim_str}",
            ],
        )
        check_hv(
            test_field.sel(normal).hv(kdims=kdims),
            [f"Image {kdim_str}", f"VectorField {kdim_str}"],
        )

        # additional kwargs
        check_hv(
            test_field.hv(
                kdims=kdims,
                scalar_kw={"clim": (-1, 1)},
                vector_kw={"cmap": "cividis"},
            ),
            [
                f"DynamicMap [{normal}]",
                f"Image {kdim_str}",
                f"VectorField {kdim_str}",
            ],
        )

        # 4d field
        field_4d = test_field.b << test_field.c << test_field.a << test_field.a
        field_4d.vdims = ["v1", "v2", "v3", "v4"]
        check_hv(
            field_4d.hv(kdims=kdims),
            [f"DynamicMap [{normal},vdims]", f"Image {kdim_str}"],
        )

        check_hv(
            field_4d.hv(kdims=kdims, vdims=["v2", "v1"]),
            [
                f"DynamicMap [{normal},vdims]",
                f"Image {kdim_str}",
                f"VectorField {kdim_str}",
            ],
        )

        check_hv(
            field_4d.sel(normal).hv(kdims=kdims),
            ["DynamicMap [vdims]", f"Image {kdim_str}"],
        )

        check_hv(
            field_4d.sel(normal).hv(
                kdims=kdims, vdims=["v2", "v1"], vector_kw={"cdim": "v4"}
            ),
            [
                "DynamicMap [vdims]",
                f"Image {kdim_str}",
                f"VectorField {kdim_str}",
            ],
        )


def test_k3d(valid_mesh):
    f = df.Field(valid_mesh, nvdim=3, value=(1, 1, 1))
    if f.mesh.region.ndim != 3:
        with pytest.raises(RuntimeError):
            f.k3d.vector()
    else:
        f.k3d.vector()
        f.x.k3d.scalar()
        f.norm.k3d.nonzero()


def test_k3d_nonzero(test_field):
    # Default
    test_field.norm.k3d.nonzero()

    # Color
    test_field.a.k3d.nonzero(color=0xFF00FF)

    # Multiplier
    test_field.b.k3d.nonzero(color=0xFF00FF, multiplier=1e-6)

    # Interactive field
    range_ = (test_field.mesh.region.pmin[2], test_field.mesh.region.pmin[2])
    test_field.c.sel(z=range_).k3d.nonzero(
        color=0xFF00FF, multiplier=1e-6, interactive_field=test_field
    )

    # kwargs
    test_field.a.sel(z=range_).k3d.nonzero(
        color=0xFF00FF,
        multiplier=1e-6,
        interactive_field=test_field,
        wireframe=True,
    )

    # Plot
    plot = k3d.plot()
    plot.display()
    test_field.b.sel(z=range_).k3d.nonzero(
        plot=plot, color=0xFF00FF, multiplier=1e-6, interactive_field=test_field
    )

    # Continuation for interactive plot testing.
    test_field.c.sel(z=range_).k3d.nonzero(
        plot=plot, color=0xFF00FF, multiplier=1e-6, interactive_field=test_field
    )

    assert len(plot.objects) == 2

    with pytest.raises(ValueError):
        test_field.k3d.nonzero()


def test_k3d_scalar(test_field):
    # Default
    test_field.a.k3d.scalar()

    # Filter field
    test_field.b.k3d.scalar(filter_field=test_field.norm)

    # Colormap
    test_field.c.k3d.scalar(filter_field=test_field.norm, cmap="hsv", color=0xFF00FF)

    # Multiplier
    test_field.a.k3d.scalar(
        filter_field=test_field.norm, color=0xFF00FF, multiplier=1e-6
    )

    # Interactive field
    test_field.b.k3d.scalar(
        filter_field=test_field.norm,
        color=0xFF00FF,
        multiplier=1e-6,
        interactive_field=test_field,
    )

    # kwargs
    test_field.c.k3d.scalar(
        filter_field=test_field.norm,
        color=0xFF00FF,
        multiplier=1e-6,
        interactive_field=test_field,
        wireframe=True,
    )

    # Plot
    plot = k3d.plot()
    plot.display()
    range_ = (test_field.mesh.region.pmin[2], test_field.mesh.region.pmin[2])
    test_field.a.sel(z=range_).k3d.scalar(
        plot=plot,
        filter_field=test_field.norm,
        color=0xFF00FF,
        multiplier=1e-6,
        interactive_field=test_field,
    )

    # Continuation for interactive plot testing.
    test_field.b.sel(z=range_).k3d.scalar(
        plot=plot,
        filter_field=test_field.norm,
        color=0xFF00FF,
        multiplier=1e-6,
        interactive_field=test_field,
    )

    assert len(plot.objects) == 2

    # Exceptions
    with pytest.raises(ValueError):
        test_field.k3d.scalar()
    with pytest.raises(ValueError):
        test_field.c.k3d.scalar(filter_field=test_field)  # filter field nvdim=3


def test_k3d_vector(test_field):
    # Default
    test_field.k3d.vector()

    # Color field
    test_field.k3d.vector(color_field=test_field.a)

    # Colormap
    test_field.k3d.vector(color_field=test_field.norm, cmap="hsv")

    # Head size
    test_field.k3d.vector(color_field=test_field.norm, cmap="hsv", head_size=3)

    # Points
    test_field.k3d.vector(
        color_field=test_field.norm, cmap="hsv", head_size=3, points=False
    )

    # Point size
    test_field.k3d.vector(
        color_field=test_field.norm,
        cmap="hsv",
        head_size=3,
        points=False,
        point_size=1,
    )

    # Vector multiplier
    test_field.k3d.vector(
        color_field=test_field.norm,
        cmap="hsv",
        head_size=3,
        points=False,
        point_size=1,
        vector_multiplier=1,
    )

    # Multiplier
    test_field.k3d.vector(
        color_field=test_field.norm,
        cmap="hsv",
        head_size=3,
        points=False,
        point_size=1,
        vector_multiplier=1,
        multiplier=1e-6,
    )

    # Interactive field
    range_ = (test_field.mesh.region.pmin[2], test_field.mesh.region.pmin[2])
    test_field.sel(z=range_).k3d.vector(
        color_field=test_field.norm,
        cmap="hsv",
        head_size=3,
        points=False,
        point_size=1,
        vector_multiplier=1,
        multiplier=1e-6,
        interactive_field=test_field,
    )

    # Plot
    plot = k3d.plot()
    plot.display()
    test_field.sel(z=range_).k3d.vector(plot=plot, interactive_field=test_field)

    # Continuation for interactive plot testing.
    test_field.sel(z=range_).k3d.vector(plot=plot, interactive_field=test_field)

    assert len(plot.objects) == 3

    # Exceptions
    with pytest.raises(ValueError):
        test_field.a.k3d.vector()
    with pytest.raises(ValueError):
        test_field.k3d.vector(color_field=test_field)  # filter field nvdim=3


def test_plot_large_sample():
    p1 = (0, 0, 0)
    p2 = (50e9, 50e9, 50e9)
    cell = (25e9, 25e9, 25e9)
    mesh = df.Mesh(p1=p1, p2=p2, cell=cell)
    value = (1e6, 1e6, 1e6)
    field = df.Field(mesh, nvdim=3, value=value)

    field.sel("z").mpl()
    field.norm.k3d.nonzero()
    field.x.k3d.scalar()
    field.k3d.vector()


# ##################################


def test_complex(test_field):
    mesh = df.Mesh(p1=(-5e-9, -5e-9, -5e-9), p2=(5e-9, 5e-9, 5e-9), n=(5, 5, 5))

    # real field
    real_field = test_field.real
    assert isinstance(real_field, df.Field)
    assert np.allclose(real_field((-2e-9, 0, 0)), (0, 0, 1e5))
    assert np.allclose(real_field((2e-9, 0, 0)), (0, 0, -1e5))

    imag_field = test_field.imag
    assert isinstance(imag_field, df.Field)
    assert df.Field(mesh, nvdim=3).allclose(imag_field)
    assert df.Field(mesh, nvdim=3).allclose(np.mod(test_field.phase, np.pi))

    # complex field
    field = df.Field(mesh, nvdim=1, value=1 + 1j)
    real_field = field.real
    assert isinstance(real_field, df.Field)
    assert df.Field(mesh, nvdim=1, value=1).allclose(real_field)

    imag_field = field.imag
    assert isinstance(imag_field, df.Field)
    assert df.Field(mesh, nvdim=1, value=1).allclose(imag_field)
    assert df.Field(mesh, nvdim=1, value=np.pi / 4).allclose(field.phase)


# TODO: Test at method, multiple np array
@pytest.mark.parametrize("ufunc", [np.add, np.multiply, np.power])
@pytest.mark.parametrize("nvdim", [1, 2, 3, 4])
def test_numpy_ufunc_two_input(valid_mesh, nvdim, ufunc):
    field = df.Field(valid_mesh, nvdim=nvdim, value=tuple(range(nvdim)))

    # Test with another field
    assert np.allclose(
        ufunc(field, field).array,
        ufunc(field.array, field.array),
    )

    # Test with a scalar
    assert np.allclose(
        ufunc(field, 2).array,
        ufunc(field.array, 2),
    )

    # Test with an ndarray
    array = np.array(range(nvdim))
    assert np.allclose(
        ufunc(field, array).array,
        ufunc(field.array, array),
    )


@pytest.mark.parametrize("ufunc", [np.sin, np.exp])
@pytest.mark.parametrize("nvdim", [1, 2, 3, 4])
def test_numpy_ufunc_single_input(valid_mesh, nvdim, ufunc):
    field = df.Field(valid_mesh, nvdim=nvdim, value=tuple(range(nvdim)))
    assert np.allclose(
        ufunc(field).array,
        ufunc(field.array),
    )


@pytest.mark.parametrize("value, dtype", vfuncs)
def test_to_xarray_valid_args_vector(valid_mesh, value, dtype):
    f = df.Field(valid_mesh, nvdim=3, value=value, dtype=dtype)
    fxa = f.to_xarray()
    assert isinstance(fxa, xr.DataArray)
    assert f.nvdim == fxa["vdims"].size
    assert sorted([*fxa.attrs]) == [
        "cell",
        "nvdim",
        "pmax",
        "pmin",
        "tolerance_factor",
        "units",
    ]
    assert np.allclose(fxa.attrs["cell"], f.mesh.cell)
    assert np.allclose(fxa.attrs["pmin"], f.mesh.region.pmin)
    assert np.allclose(fxa.attrs["pmax"], f.mesh.region.pmax)
    assert np.allclose(fxa.attrs["tolerance_factor"], f.mesh.region.tolerance_factor)
    for i in f.mesh.region.dims:
        assert np.array_equal(getattr(f.mesh.points, i), fxa[i].values)
        assert fxa[i].attrs["units"] == f.mesh.region.units[f.mesh.region.dims.index(i)]
    assert all(fxa["vdims"].values == f.vdims)
    assert np.array_equal(f.array, fxa.values)


@pytest.mark.parametrize("value, dtype", sfuncs)
def test_to_xarray_valid_args_scalar(valid_mesh, value, dtype):
    f = df.Field(valid_mesh, nvdim=1, value=value, dtype=dtype)
    fxa = f.to_xarray()
    assert isinstance(fxa, xr.DataArray)
    assert sorted([*fxa.attrs]) == [
        "cell",
        "nvdim",
        "pmax",
        "pmin",
        "tolerance_factor",
        "units",
    ]
    assert np.allclose(fxa.attrs["cell"], f.mesh.cell)
    assert np.allclose(fxa.attrs["pmin"], f.mesh.region.pmin)
    assert np.allclose(fxa.attrs["pmax"], f.mesh.region.pmax)
    assert np.allclose(fxa.attrs["tolerance_factor"], f.mesh.region.tolerance_factor)
    for i in f.mesh.region.dims:
        assert np.array_equal(getattr(f.mesh.points, i), fxa[i].values)
        assert fxa[i].attrs["units"] == f.mesh.region.units[f.mesh.region.dims.index(i)]
    assert "vdims" not in fxa.dims
    assert np.array_equal(f.array.squeeze(axis=-1), fxa.values)


def test_to_xarray_6d_field(test_field):
    f6d = test_field << test_field
    f6d_xa = f6d.to_xarray()
    assert f6d_xa["vdims"].size == 6
    assert "vdims" in f6d_xa.coords
    assert [*f6d_xa["vdims"].values] == [f"v{i}" for i in range(6)]
    f6d.vdims = ["a", "c", "b", "e", "d", "f"]
    f6d_xa2 = f6d.to_xarray()
    assert "vdims" in f6d_xa2.coords
    assert [*f6d_xa2["vdims"].values] == ["a", "c", "b", "e", "d", "f"]

    # test name and units defaults
    f3d_xa = test_field.to_xarray()
    assert f3d_xa.name == "field"
    assert f3d_xa.attrs["units"] is None

    # test name and units
    f3d_xa_2 = test_field.to_xarray(name="m", unit="A/m")
    assert f3d_xa_2.name == "m"
    assert f3d_xa_2.attrs["units"] == "A/m"


@pytest.mark.parametrize(
    "name, unit",
    [
        ["m", 42.0],
        [21.0, 42],
        [21, "A/m"],
        [{"name": "m"}, {"unit": "A/m"}],
        [["m"], ["A/m"]],
        [["m", "A/m"], None],
        [("m", "A/m"), None],
        [{"name": "m", "unit": "A/m"}, None],
    ],
)
def test_to_xarray_invalid_args(name, unit, test_field):
    with pytest.raises(TypeError):
        test_field.to_xarray(name, unit)


@pytest.mark.parametrize("value, dtype", vfuncs)
def test_from_xarray_valid_args_vector(valid_mesh, value, dtype):
    f = df.Field(valid_mesh, nvdim=3, value=value, dtype=dtype)
    fxa = f.to_xarray()
    f_new = df.Field.from_xarray(fxa)
    assert f_new == f


@pytest.mark.parametrize("value, dtype", sfuncs)
def test_from_xarray_valid_args_scalar(valid_mesh, value, dtype):
    f = df.Field(valid_mesh, nvdim=1, value=value, dtype=dtype)
    fxa = f.to_xarray()
    f_new = df.Field.from_xarray(fxa)
    assert f_new == f


def test_from_xarray_valid_args(test_field):
    f_plane = test_field.sel("z")
    f_plane_xa = f_plane.to_xarray()
    f_plane_new = df.Field.from_xarray(f_plane_xa)
    assert f_plane_new == f_plane

    f6d = test_field << test_field
    f6d_xa = f6d.to_xarray()
    f6d_new = df.Field.from_xarray(f6d_xa)
    assert f6d_new == f6d

    good_darray1 = xr.DataArray(
        np.ones((20, 20, 5, 3)),
        dims=["x", "y", "z", "vdims"],
        coords=dict(
            x=np.arange(0, 20),
            y=np.arange(0, 20),
            z=np.arange(0, 5),
            vdims=["x", "y", "z"],
        ),
        name="mag",
        attrs=dict(units="A/m", nvdim=3),
    )

    good_darray2 = xr.DataArray(
        np.ones((20, 20, 1, 3)),
        dims=["x", "y", "z", "vdims"],
        coords=dict(
            x=np.arange(0, 20), y=np.arange(0, 20), z=[5.0], vdims=["x", "y", "z"]
        ),
        name="mag",
        attrs=dict(units="A/m", cell=[1.0, 1.0, 1.0], nvdim=3),
    )

    good_darray3 = xr.DataArray(
        np.ones((20, 20, 1, 3)),
        dims=["x", "y", "z", "vdims"],
        coords=dict(
            x=np.arange(0, 20), y=np.arange(0, 20), z=[5.0], vdims=["x", "y", "z"]
        ),
        name="mag",
        attrs=dict(
            units="A/m",
            cell=[1.0, 1.0, 1.0],
            p1=[1.0, 1.0, 1.0],
            p2=[21.0, 21.0, 2.0],
            nvdim=3,
        ),
    )

    fg_1 = df.Field.from_xarray(good_darray1)
    assert isinstance(fg_1, df.Field)
    fg_2 = df.Field.from_xarray(good_darray2)
    assert isinstance(fg_2, df.Field)
    fg_3 = df.Field.from_xarray(good_darray3)
    assert isinstance(fg_3, df.Field)


def test_from_xarray_invalid_args_and_DataArrays():
    args = [
        int(),
        float(),
        str(),
        list(),
        dict(),
        xr.Dataset(),
        np.empty((20, 20, 20, 3)),
    ]

    bad_dim_no2 = xr.DataArray(
        np.ones((20, 20), dtype=float),
        dims=["x", "y"],
        coords=dict(x=np.arange(0, 20), y=np.arange(0, 20)),
        name="mag",
        attrs=dict(units="A/m", nvdim=3),
    )

    bad_dim3 = xr.DataArray(
        np.ones((20, 20, 5), dtype=float),
        dims=["a", "b", "c"],
        coords=dict(a=np.arange(0, 20), b=np.arange(0, 20), c=np.arange(0, 5)),
        name="mag",
        attrs=dict(units="A/m", nvdim=3),
    )

    bad_dim4 = xr.DataArray(
        np.ones((20, 20, 5, 3), dtype=float),
        dims=["x", "y", "z", "c"],
        coords=dict(
            x=np.arange(0, 20),
            y=np.arange(0, 20),
            z=np.arange(0, 5),
            c=["x", "y", "z"],
        ),
        name="mag",
        attrs=dict(units="A/m", nvdim=3),
    )

    bad_attrs = xr.DataArray(
        np.ones((20, 20, 1, 3), dtype=float),
        dims=["x", "y", "z", "vdims"],
        coords=dict(
            x=np.arange(0, 20), y=np.arange(0, 20), z=[5.0], vdims=["x", "y", "z"]
        ),
        name="mag",
        attrs=dict(units="A/m"),
    )

    def bad_coord_gen():
        rng = np.random.default_rng()
        for coord in "xyz":
            coord_dict = {coord: rng.normal(size=20)}
            for other_coord in "xyz".translate({ord(coord): None}):
                coord_dict[other_coord] = np.arange(0, 20)
            coord_dict["vdims"] = ["x", "y", "z"]

            yield xr.DataArray(
                np.ones((20, 20, 20, 3), dtype=float),
                dims=["x", "y", "z", "vdims"],
                coords=coord_dict,
                name="mag",
                attrs=dict(units="A/m", nvdim=3),
            )

    for arg in args:
        with pytest.raises(TypeError):
            df.Field.from_xarray(arg)
    with pytest.raises(ValueError):
        df.Field.from_xarray(bad_dim_no2)
    with pytest.raises(ValueError):
        df.Field.from_xarray(bad_dim3)
    with pytest.raises(ValueError):
        df.Field.from_xarray(bad_dim4)
    for bad_coord_geo in bad_coord_gen():
        with pytest.raises(ValueError):
            df.Field.from_xarray(bad_coord_geo)
    with pytest.raises(KeyError):
        df.Field.from_xarray(bad_attrs)<|MERGE_RESOLUTION|>--- conflicted
+++ resolved
@@ -2853,9 +2853,6 @@
         f.to_file(str(tmp_path / filename))
 
 
-<<<<<<< HEAD
-@pytest.mark.parametrize("norm", [None, lambda p: 100 if p[0] < 5e-12 else 0])
-=======
 @pytest.mark.parametrize("extension", ["ovf", "vtk"])
 @pytest.mark.parametrize("ndim", [1, 2, 4])
 def test_write_invalid_ndim(ndim, extension):
@@ -2866,7 +2863,7 @@
         field.to_file(f"field.{extension}")
 
 
->>>>>>> 933fab0b
+@pytest.mark.parametrize("norm", [None, lambda p: 100 if p[0] < 5e-12 else 0])
 @pytest.mark.parametrize("nvdim,value", [(1, -1.23), (3, (1e-3 + np.pi, -5e6, 6e6))])
 @pytest.mark.parametrize(
     "subregions",
