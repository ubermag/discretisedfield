import os
import re
import tempfile

import matplotlib.pyplot as plt
import numpy as np
import pytest

import discretisedfield as df
import discretisedfield.plotting.util as plot_util

html_re = (
    r"<strong>Region</strong>( <i>\w+</i>)?\s*"
    r"<ul>\s*"
    r"<li>pmin = \[.*\]</li>\s*"
    r"<li>pmax = \[.*\]</li>\s*"
    r"<li>dims = .*</li>\s*"
    r"<li>units = .*</li>\s*"
    r"</ul>"
)


class TestRegion:
    def setup(self):
        self.valid_args = [
            [(0, 0, 0), (5, 5, 5)],
            [(-1, 0, -3), (5, 7, 5)],
            [(0, 0, 0), (5e-9, 5e-9, 5e-9)],
            [(-1.5e-9, -5e-9, 0), (1.5e-9, -15e-9, -10e-9)],
            [(-1.5e-9, -5e-9, -5e-9), np.array((0, 0, 0))],
            [[0, 5e-6, 0], (-1.5e-6, -5e-6, -5e-6)],
            [(0, 125e-9, 0), (500e-9, 0, -3e-9)],
            [(-1.5e-9, -5e-9, 0), (1.5e-9, 15e-9, 1 + 2j)],
        ]

        self.invalid_args = [
            [("1", 0, 0), (1, 1, 1)],
            [(-1.5e-9, -5e-9, "a"), (1.5e-9, 15e-9, 16e-9)],
            [(-1.5e-9, -5e-9, 0), (1.5e-9, 16e-9)],
            ["string", (5, 1, 1e-9)],
        ]

    def test_init_valid_args(self):
        for p1, p2 in self.valid_args:
            region = df.Region(p1=p1, p2=p2)
            assert isinstance(region, df.Region)
            # pattern = r"^Region\(pmin=\([\d\se.,-]+\), pmax=\([\d\se.,-]+\)\)$"
            # assert re.match(pattern, str(region))

    def test_init_invalid_args(self):
        for p1, p2 in self.invalid_args:
            with pytest.raises((TypeError, ValueError)):
                df.Region(p1=p1, p2=p2)

    def test_init_zero_edge_length(self):
        args = [
            [(0, 100e-9, 1e-9), (150e-9, 100e-9, 6e-9)],
            [(0, 101e-9, -1), (150e-9, 101e-9, 0)],
            [(10e9, 10e3, 0), (0.01e12, 11e3, 5)],
        ]

        for p1, p2 in args:
            with pytest.raises(ValueError) as excinfo:
                df.Region(p1=p1, p2=p2)
            assert "is zero" in str(excinfo.value)

    def test_pmin_pmax_edges_center_volume(self):
        p1 = (0, -4, 16.5)
        p2 = (15, -6, 11)
        region = df.Region(p1=p1, p2=p2)

        assert isinstance(region, df.Region)
        assert np.allclose(region.pmin, (0, -6, 11))
        assert np.allclose(region.pmax, (15, -4, 16.5))
        assert np.allclose(region.edges, (15, 2, 5.5))
        assert np.allclose(region.center, (7.5, -5, 13.75))
        assert region.volume == 165

        p1 = (-10e6, 0, 0)
        p2 = (10e6, 1e6, 1e6)
        region = df.Region(p1=p1, p2=p2)

        assert isinstance(region, df.Region)
        assert np.allclose(region.pmin, (-10e6, 0, 0))
        assert np.allclose(region.pmax, (10e6, 1e6, 1e6))
        assert np.allclose(region.edges, (20e6, 1e6, 1e6))
        assert np.allclose(region.center, (0, 0.5e6, 0.5e6))
        assert abs(region.volume - 20 * (1e6) ** 3) < 1

        p1 = (-18.5e-9, 10e-9, 0)
        p2 = (10e-9, 5e-9, -10e-9)
        region = df.Region(p1=p1, p2=p2)

        assert isinstance(region, df.Region)
        assert np.allclose(region.pmin, (-18.5e-9, 5e-9, -10e-9))
        assert np.allclose(region.pmax, (10e-9, 10e-9, 0))
        assert np.allclose(region.edges, (28.5e-9, 5e-9, 10e-9))
        assert np.allclose(region.center, (-4.25e-9, 7.5e-9, -5e-9))
        assert abs(region.volume - 1425 * (1e-9**3)) < 1e-30

    def test_repr(self):
        p1 = (-1, -4, 11)
        p2 = (15, 10.1, 12.5)
        region = df.Region(p1=p1, p2=p2)

        assert isinstance(region, df.Region)
        rstr = (
            "Region(pmin=[-1.0, -4.0, 11.0], pmax=[15.0, 10.1, 12.5],"
            " dims=['x', 'y', 'z'], units=['m', 'm', 'm'])"
        )
        assert repr(region) == rstr
        assert re.match(html_re, region._repr_html_())

        region.units = ["nm", "nm", "s"]
        rstr = (
            "Region(pmin=[-1.0, -4.0, 11.0], pmax=[15.0, 10.1, 12.5],"
            " dims=['x', 'y', 'z'], units=['nm', 'nm', 's'])"
        )
        assert repr(region) == rstr
        assert re.match(html_re, region._repr_html_())

        region.dims = ["time", "space", "c"]
        rstr = (
            "Region(pmin=[-1.0, -4.0, 11.0], pmax=[15.0, 10.1, 12.5],"
            " dims=['time', 'space', 'c'], units=['nm', 'nm', 's'])"
        )
        assert repr(region) == rstr
        assert re.match(html_re, region._repr_html_())

    def test_eq(self):
        region1 = df.Region(p1=(0, 0, 0), p2=(10, 10, 10))
        region2 = df.Region(p1=(0, 0, 0), p2=(10, 10, 10))
        region3 = df.Region(p1=(3, 3, 3), p2=(10, 10, 10))

        assert isinstance(region1, df.Region)
        assert isinstance(region2, df.Region)
        assert isinstance(region3, df.Region)
        assert region1 == region2
        assert not region1 != region2
        assert region1 != region3
        assert not region1 == region3

    def test_tolerance_factor(self):
        p1 = (0, 0, 0)
        p2 = (100e-9, 100e-9, 100e-9)
        region = df.Region(p1=p1, p2=p2)
        assert np.isclose(region.tolerance_factor, 1e-12)

        region = df.Region(p1=p1, p2=p2, tolerance_factor=1e-3)
        assert np.isclose(region.tolerance_factor, 1e-3)
        region.tolerance_factor = 1e-6
        assert np.isclose(region.tolerance_factor, 1e-6)

    def test_contains(self):
        p1 = (0, 10e-9, 0)
        p2 = (10e-9, 0, 20e-9)
        region = df.Region(p1=p1, p2=p2)

        assert isinstance(region, df.Region)
        tol = np.min(region.edges) * region.tolerance_factor
        tol_in = tol / 2
        tol_out = tol * 2
        assert (0, 0, 0) in region
        assert (-tol_in, 0, 0) in region
        assert (0, -tol_in, 0) in region
        assert (0, 0, -tol_in) in region
        assert (10e-9, 10e-9, 20e-9) in region
        assert (10e-9 + tol_in, 10e-9, 10e-9) in region
        assert (10e-9, 10e-9 + tol_in, 10e-9) in region
        assert (1e-9, 3e-9, 20e-9 + tol_in) in region

        assert (-tol_out, 0, 0) not in region
        assert (0, -tol_out, 0) not in region
        assert (0, 0, -tol_out) not in region
        assert (10e-9 + tol_out, 10e-9, 20e-9) not in region
        assert (10e-9, 10e-9 + tol_out, 20e-9) not in region
        assert (10e-9, 10e-9, 20e-9 + tol_out) not in region

        region.tolerance_factor = 1.0
        tol = np.min(region.edges) * region.tolerance_factor
        tol_in = tol / 2
        tol_out = tol * 2
        assert (0, 0, 0) in region
        assert (-tol_in, 0, 0) in region
        assert (0, -tol_in, 0) in region
        assert (0, 0, -tol_in) in region
        assert (10e-9, 10e-9, 20e-9) in region
        assert (10e-9 + tol_in, 10e-9, 20e-9) in region
        assert (10e-9, 10e-9 + tol_in, 20e-9) in region
        assert (10e-9, 10e-9, 20e-9 + tol_in) in region

        assert (-tol_out, 0, 0) not in region
        assert (0, -tol_out, 0) not in region
        assert (0, 0, -tol_out) not in region
        assert (10e-9 + tol_out, 10e-9, 20e-9) not in region
        assert (10e-9, 10e-9 + tol_out, 20e-9) not in region
        assert (10e-9, 10e-9, 20e-9 + tol_out) not in region

    def test_or(self):
        # x-direction
        p11 = (0, 0, 0)
        p12 = (10e-9, 50e-9, 20e-9)
        region1 = df.Region(p1=p11, p2=p12)

        p21 = (20e-9, 0, 0)
        p22 = (30e-9, 50e-9, 20e-9)
        region2 = df.Region(p1=p21, p2=p22)

        res = region1 | region2

        assert res[0] == "x"
        assert res[1] == region1
        assert res[2] == region2
        assert region1 | region2 == region2 | region1

        # y-direction
        p11 = (0, 0, 0)
        p12 = (10e-9, 50e-9, 20e-9)
        region1 = df.Region(p1=p11, p2=p12)

        p21 = (0, -50e-9, 0)
        p22 = (10e-9, -10e-9, 20e-9)
        region2 = df.Region(p1=p21, p2=p22)

        res = region1 | region2

        assert res[0] == "y"
        assert res[1] == region2
        assert res[2] == region1
        assert region1 | region2 == region2 | region1

        # z-direction
        p11 = (0, 0, 0)
        p12 = (100e-9, 50e-9, 20e-9)
        region1 = df.Region(p1=p11, p2=p12)

        p21 = (0, 0, 20e-9)
        p22 = (100e-9, 50e-9, 30e-9)
        region2 = df.Region(p1=p21, p2=p22)

        res = region1 | region2

        assert res[0] == "z"
        assert res[1] == region1
        assert res[2] == region2
        assert region1 | region2 == region2 | region1

        # Exceptions
        p11 = (0, 0, 0)
        p12 = (100e-9, 50e-9, 20e-9)
        region1 = df.Region(p1=p11, p2=p12)

        p21 = (0, 0, 10e-9)
        p22 = (100e-9, 50e-9, 30e-9)
        region2 = df.Region(p1=p21, p2=p22)

        with pytest.raises(ValueError):
            res = region1 | region2

        with pytest.raises(TypeError):
            res = region1 | 5

    def test_multiplier(self):
        p1 = (-50e-9, -50e-9, 0)
        p2 = (50e-9, 50e-9, 20e-9)
        region = df.Region(p1=p1, p2=p2)

        assert region.multiplier == 1e-9

        p1 = (0, 0, 0)
        p2 = (1e-5, 1e-4, 1e-5)
        region = df.Region(p1=p1, p2=p2)

        assert region.multiplier == 1e-6

    def test_mul_truediv(self):
        p1 = (-50e-9, -50e-9, 0)
        p2 = (50e-9, 50e-9, 20e-9)
        region = df.Region(p1=p1, p2=p2)

        res = region * 2
        assert isinstance(res, df.Region)
        assert np.allclose(res.pmin, (-100e-9, -100e-9, 0))
        assert np.allclose(res.pmax, (100e-9, 100e-9, 40e-9))
        assert np.allclose(res.edges, (200e-9, 200e-9, 40e-9))

        res = region / 2
        assert isinstance(res, df.Region)
        assert np.allclose(res.pmin, (-25e-9, -25e-9, 0))
        assert np.allclose(res.pmax, (25e-9, 25e-9, 10e-9))
        assert np.allclose(res.edges, (50e-9, 50e-9, 10e-9))

        assert region * 2 == 2 * region == region / 0.5

        region *= 2
        assert isinstance(region, df.Region)
        assert np.allclose(region.pmin, (-100e-9, -100e-9, 0))
        assert np.allclose(region.pmax, (100e-9, 100e-9, 40e-9))
        assert np.allclose(region.edges, (200e-9, 200e-9, 40e-9))

        region /= 2
        assert isinstance(region, df.Region)
        assert np.allclose(region.pmin, (-50e-9, -50e-9, 0))
        assert np.allclose(region.pmax, (50e-9, 50e-9, 20e-9))
        assert np.allclose(region.edges, (100e-9, 100e-9, 20e-9))

        with pytest.raises(TypeError):
            res = region * region

        with pytest.raises(TypeError):
            res = 5 / region

<<<<<<< HEAD
    def test_scale(self):
        p1 = (-50e-9, -50e-9, 0)
        p2 = (50e-9, 50e-9, 20e-9)
        region = df.Region(p1=p1, p2=p2)

        res = region.scale(2)
        assert isinstance(res, df.Region)
        assert np.allclose(res.pmin, (-100e-9, -100e-9, 0))
        assert np.allclose(res.pmax, (100e-9, 100e-9, 40e-9))
        assert np.allclose(res.edges, (200e-9, 200e-9, 40e-9))

        res = region.scale(0.5)
        assert isinstance(res, df.Region)
        assert np.allclose(res.pmin, (-25e-9, -25e-9, 0))
        assert np.allclose(res.pmax, (25e-9, 25e-9, 10e-9))
        assert np.allclose(res.edges, (50e-9, 50e-9, 10e-9))

        assert region * 2 == region.scale(2)

        res = region.scale((1, 0.1, 4))
        assert isinstance(res, df.Region)
        assert np.allclose(res.pmin, (-50e-9, -5e-9, 0))
        assert np.allclose(res.pmax, (50e-9, 5e-9, 80e-9))
        assert np.allclose(res.edges, (100e-9, 10e-9, 80e-9))

        with pytest.raises(ValueError):
            region.scale((1, 2))

        with pytest.raises(TypeError):
            region.scale((1, "two", 3))

        with pytest.raises(TypeError):
            res = region.scale("two")

    def test_add_sub(self):
        p1 = (-50e-9, -50e-9, 0)
        p2 = (50e-9, 50e-9, 20e-9)
        region = df.Region(p1=p1, p2=p2)

        res = region + (50e-9, 0, -10e-9)
        assert isinstance(res, df.Region)
        assert np.allclose(res.pmin, (0, -50e-9, -10e-9))
        assert np.allclose(res.pmax, (100e-9, 50e-9, 10e-9))
        assert np.allclose(res.edges, (100e-9, 100e-9, 20e-9))

        res = region - (50e-9, 0, -10e-9)
        assert isinstance(res, df.Region)
        assert np.allclose(res.pmin, (-100e-9, -50e-9, 10e-9))
        assert np.allclose(res.pmax, (0, 50e-9, 30e-9))
        assert np.allclose(res.edges, (100e-9, 100e-9, 20e-9))

        assert region + (10e-9, 20e-9, 30e-9) == (10e-9, 20e-9, 30e-9) + region
        assert region - (10e-9, 20e-9, 30e-9) == (10e-9, 20e-9, 30e-9) - region
        assert region + (10e-9, 20e-9, 30e-9) == region - (-10e-9, -20e-9, -30e-9)

        assert region.pmin == p1
        assert region.pmax == p2

        region += (50e-9, 0, -10e-9)
        assert isinstance(region, df.Region)
        assert np.allclose(region.pmin, (0, -50e-9, -10e-9))
        assert np.allclose(region.pmax, (100e-9, 50e-9, 10e-9))
        assert np.allclose(region.edges, (100e-9, 100e-9, 20e-9))

        region -= (50e-9, 0, -10e-9)
        assert isinstance(region, df.Region)
        assert np.allclose(region.pmin, (-50e-9, -50e-9, 0))
        assert np.allclose(region.pmax, (50e-9, 50e-9, 20e-9))
        assert np.allclose(region.edges, (100e-9, 100e-9, 20e-9))

        with pytest.raises(ValueError):
            region.translate((3, 3))

        with pytest.raises(TypeError):
            region.translate(3)

    def test_translate(self):
=======
    def test_units(self):
        p1 = (-50e-9, -50e-9, 0)
        p2 = (50e-9, 50e-9, 20e-9)
        units = ["a", "b", "c"]
        region = df.Region(p1=p1, p2=p2, units=units)
        assert isinstance(region, df.Region)
        assert region.units == tuple(units)

        region = df.Region(p1=p1, p2=p2)
        assert isinstance(region, df.Region)
        assert region.units == ("m", "m", "m")

        region.units = units
        assert region.units == tuple(units)

        region.units = None
        assert region.units == ("m", "m", "m")

        units = ["m"]
        with pytest.raises(ValueError):
            df.Region(p1=p1, p2=p2, units=units)

        units = "m"
        with pytest.raises(TypeError):
            df.Region(p1=p1, p2=p2, units=units)

        units = ["m", "m", "m", "m"]
        with pytest.raises(ValueError):
            df.Region(p1=p1, p2=p2, units=units)

        units = ["m", 1, "m"]
        with pytest.raises(TypeError):
            df.Region(p1=p1, p2=p2, units=units)

        with pytest.raises(TypeError):
            region.units = 5

        with pytest.raises(TypeError):
            region.units = ["m", 1, "m"]

        with pytest.raises(ValueError):
            region.units = ["m", "m", "m", "m"]

    def test_ndim(self):
        p1 = (-50e-9, -50e-9, 0)
        p2 = (50e-9, 50e-9, 20e-9)
        ndim = 3
        region = df.Region(p1=p1, p2=p2)
        assert isinstance(region, df.Region)
        assert region.ndim == ndim

    def test_dims(self):
        p1 = (-50e-9, -50e-9, 0)
        p2 = (50e-9, 50e-9, 20e-9)
        dims = ["a", "b", "c"]
        region = df.Region(p1=p1, p2=p2, dims=dims)
        assert isinstance(region, df.Region)
        assert region.dims == tuple(dims)

        region = df.Region(p1=p1, p2=p2)
        assert region.dims == ("x", "y", "z")

        region.dims = dims
        assert region.dims == tuple(dims)

        region.dims = None
        assert region.dims == ("x", "y", "z")

        dims = ["x", "y", "z", "t"]
        with pytest.raises(ValueError):
            df.Region(p1=p1, p2=p2, dims=dims)

        dims = "x"
        with pytest.raises(TypeError):
            df.Region(p1=p1, p2=p2, dims=dims)

        dims = ["x", 1, "z"]
        with pytest.raises(TypeError):
            df.Region(p1=p1, p2=p2, dims=dims)

        with pytest.raises(TypeError):
            region.dims = 5

        with pytest.raises(ValueError):
            region.dims = ["x", "y", "z", "t"]

        with pytest.raises(TypeError):
            region.dims = ["x", 1, "z"]

    def test_allclose(self):
        region1 = df.Region(p1=(0, 0, 0), p2=(10, 10, 10))
        region2 = df.Region(p1=(0, 0, 0), p2=(10, 10, 10))
        region3 = df.Region(p1=(3, 3, 3), p2=(10, 10, 10))

        assert isinstance(region1, df.Region)
        assert isinstance(region2, df.Region)
        assert isinstance(region3, df.Region)
        assert region1.allclose(region2)
        assert not region1.allclose(region3)
        assert not region2.allclose(region3)

    # unit test for setting pmin and pmax
    def test_pmin_pmax(self):
>>>>>>> 15caee6d
        p1 = (-50e-9, -50e-9, 0)
        p2 = (50e-9, 50e-9, 20e-9)
        region = df.Region(p1=p1, p2=p2)

<<<<<<< HEAD
        res = region.translate((50e-9, 0, -10e-9))
        assert isinstance(res, df.Region)
        assert np.allclose(res.pmin, (0, -50e-9, -10e-9))
        assert np.allclose(res.pmax, (100e-9, 50e-9, 10e-9))
        assert np.allclose(res.edges, (100e-9, 100e-9, 20e-9))

        with pytest.raises(ValueError):
            region.translate((3, 3))

        with pytest.raises(TypeError):
            region.translate(3)
=======
        with pytest.raises(AttributeError):
            region.pmin = (-100e-9, -100e-9, 0)

        with pytest.raises(AttributeError):
            region.pmax = (100e-9, 100e-9, 40e-9)
>>>>>>> 15caee6d

    def test_mpl(self):
        p1 = (-50e-9, -50e-9, 0)
        p2 = (50e-9, 50e-9, 20e-9)
        region = df.Region(p1=p1, p2=p2)

        assert isinstance(region, df.Region)

        # Check if it runs.
        region.mpl()
        region.mpl(
            figsize=(10, 10),
            multiplier=1e-9,
            color=plot_util.cp_hex[1],
            linewidth=3,
            box_aspect=(1, 1.5, 2),
            linestyle="dashed",
        )

        filename = "figure.pdf"
        with tempfile.TemporaryDirectory() as tmpdir:
            tmpfilename = os.path.join(tmpdir, filename)
            region.mpl(filename=tmpfilename)

        plt.close("all")

    def test_k3d(self):
        p1 = (-50e9, -50e9, 0)
        p2 = (50e9, 50e9, 20e9)
        region = df.Region(p1=p1, p2=p2)

        assert isinstance(region, df.Region)

        # Check if runs.
        region.k3d()
        region.k3d(multiplier=1e9, color=plot_util.cp_int[3], wireframe=True)<|MERGE_RESOLUTION|>--- conflicted
+++ resolved
@@ -310,7 +310,6 @@
         with pytest.raises(TypeError):
             res = 5 / region
 
-<<<<<<< HEAD
     def test_scale(self):
         p1 = (-50e-9, -50e-9, 0)
         p2 = (50e-9, 50e-9, 20e-9)
@@ -388,7 +387,22 @@
             region.translate(3)
 
     def test_translate(self):
-=======
+        p1 = (-50e-9, -50e-9, 0)
+        p2 = (50e-9, 50e-9, 20e-9)
+        region = df.Region(p1=p1, p2=p2)
+
+        res = region.translate((50e-9, 0, -10e-9))
+        assert isinstance(res, df.Region)
+        assert np.allclose(res.pmin, (0, -50e-9, -10e-9))
+        assert np.allclose(res.pmax, (100e-9, 50e-9, 10e-9))
+        assert np.allclose(res.edges, (100e-9, 100e-9, 20e-9))
+
+        with pytest.raises(ValueError):
+            region.translate((3, 3))
+
+        with pytest.raises(TypeError):
+            region.translate(3)
+
     def test_units(self):
         p1 = (-50e-9, -50e-9, 0)
         p2 = (50e-9, 50e-9, 20e-9)
@@ -492,30 +506,14 @@
 
     # unit test for setting pmin and pmax
     def test_pmin_pmax(self):
->>>>>>> 15caee6d
-        p1 = (-50e-9, -50e-9, 0)
-        p2 = (50e-9, 50e-9, 20e-9)
-        region = df.Region(p1=p1, p2=p2)
-
-<<<<<<< HEAD
-        res = region.translate((50e-9, 0, -10e-9))
-        assert isinstance(res, df.Region)
-        assert np.allclose(res.pmin, (0, -50e-9, -10e-9))
-        assert np.allclose(res.pmax, (100e-9, 50e-9, 10e-9))
-        assert np.allclose(res.edges, (100e-9, 100e-9, 20e-9))
-
-        with pytest.raises(ValueError):
-            region.translate((3, 3))
-
-        with pytest.raises(TypeError):
-            region.translate(3)
-=======
+        p1 = (-50e-9, -50e-9, 0)
+        p2 = (50e-9, 50e-9, 20e-9)
+        region = df.Region(p1=p1, p2=p2)
         with pytest.raises(AttributeError):
             region.pmin = (-100e-9, -100e-9, 0)
 
         with pytest.raises(AttributeError):
             region.pmax = (100e-9, 100e-9, 40e-9)
->>>>>>> 15caee6d
 
     def test_mpl(self):
         p1 = (-50e-9, -50e-9, 0)
