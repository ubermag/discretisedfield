--- conflicted
+++ resolved
@@ -2204,13 +2204,8 @@
 
         Computing of the directional derivative depends
         strongly on the boundary condition specified. In this method,
-<<<<<<< HEAD
-        only periodic boundary conditions are supported at the edges of the region
+        only periodic boundary conditions at the edges of the region
         are supported. To enable periodic boundary conditions, set ``periodic_bc`` to
-=======
-        only periodic boundary conditions at the edges of the region
-        are supported. To enable periodic boundary conditions, set ``periodic`` to
->>>>>>> 094e6bb8
         ``True``.
 
         Parameters
