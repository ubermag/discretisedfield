--- conflicted
+++ resolved
@@ -20,7 +20,6 @@
         units=None,
         dims=None,
     ):
-<<<<<<< HEAD
         if isinstance(value, xr.DataArray):
             if any(
                 arg is not None for arg in (mesh, dim, components, dtype, units, dims)
@@ -40,11 +39,10 @@
         if any(arg is None for arg in (mesh, dim, components, dtype, units, dims)):
             raise TypeError("Missing arguments.")
 
-        self._mesh = mesh
-=======
         if not isinstance(mesh, df.Mesh):
             raise TypeError(f"Wrong type for mesh: {type(mesh)} not supported.")
->>>>>>> 506c90d3
+
+        self._mesh = mesh
         pmin = np.array(mesh.region.pmin)
         pmax = np.array(mesh.region.pmax)
         n = np.array(mesh.n)
