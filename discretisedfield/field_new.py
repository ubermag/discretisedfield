--- conflicted
+++ resolved
@@ -618,13 +618,6 @@
 
     @property
     def real(self):
-<<<<<<< HEAD
-        return self.from_xarray(self.data.real)
-
-    @property
-    def imag(self):
-        return self.from_xarray(self.data.imag)
-=======
         """Real part of complex field."""
         return self.__class__(
             self.mesh,
@@ -642,7 +635,6 @@
             value=self.data.imag,
             units=self.units,
         )
->>>>>>> 66f3c979
 
     @property
     def phase(self):
@@ -727,20 +719,11 @@
 
     def allclose(self, other, rtol=1e-5, atol=1e-8):
         if not isinstance(other, self.__class__):
-<<<<<<< HEAD
-            msg = (
-                "Cannot apply allclose method between "
-                f"{type(self)=} and {type(other)=} objects."
-            )
-            raise TypeError(msg)
-        if self.is_same_mesh(other) and self.vdims == other.vdims:
-=======
             raise TypeError(
                 "Cannot apply allclose method between "
                 f"{type(self)=} and {type(other)=} objects."
             )
         if self.is_same_mesh(other) and self.is_same_vectorspace(other):
->>>>>>> 66f3c979
             return np.allclose(self.data.data, other.data.data, rtol=rtol, atol=atol)
         else:
             return False
