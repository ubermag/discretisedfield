--- conflicted
+++ resolved
@@ -389,7 +389,7 @@
                 f" {type(other)=}."
             )
             raise TypeError(msg)
-<<<<<<< HEAD
+
         if self.nvdims == 1:
             return self.__class__(
                 self.mesh,
@@ -402,52 +402,29 @@
                 dim=1,
                 value=np.einsum("...l,...l->...", self.data, other.data),
             )
-=======
-        return self.__class__(
-            self.mesh,
-            dim=1,
-            value=np.einsum("...l,...l->...", self.data, self.data)[..., np.newaxis],
-        )
->>>>>>> 0ae2e782
 
     def cross(self, other):  # -> cross
         if isinstance(other, self.__class__):
             if self.mesh != other.mesh:
                 msg = (
-<<<<<<< HEAD
                     "Cannot apply the cross product on fields defined on different"
-=======
-                    "Cannot apply the dot product on fields defined on different"
->>>>>>> 0ae2e782
                     " meshes."
                 )
                 raise ValueError(msg)
             if self.nvdims != other.nvdims:
                 msg = (
-<<<<<<< HEAD
                     f"Cannot apply the cross product on {self.nvdims=} and"
-=======
-                    f"Cannot apply the dot product on {self.nvdims=} and"
->>>>>>> 0ae2e782
                     f" {other.nvdims=} fields."
                 )
                 raise ValueError(msg)
             other = other.data
-<<<<<<< HEAD
         elif isinstance(other, xr.DataArray):
-=======
-        elif isinstance(other, xr.core.dataarray.DataArray):
->>>>>>> 0ae2e782
             other = other
         elif isinstance(other, (tuple, list, np.ndarray)):
             other = self.__class__(self.mesh, dim=self.nvdims, value=other).data
         else:
             msg = (
-<<<<<<< HEAD
                 f"Unsupported operand type(s) for the cross product: {type(self)=} and"
-=======
-                f"Unsupported operand type(s) for the dot product: {type(self)=} and"
->>>>>>> 0ae2e782
                 f" {type(other)=}."
             )
             raise TypeError(msg)
