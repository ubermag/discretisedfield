--- conflicted
+++ resolved
@@ -137,13 +137,9 @@
         scalar_kwargs['filter_field'] = scalar_kwargs.get('filter_field',
                                                           self.data.norm)
 
-<<<<<<< HEAD
         if scalar_field is not None:
             scalar_field.mpl.scalar(ax=ax, multiplier=multiplier,
-                                    **scalar_args)
-=======
-        scalar_field.mpl.scalar(ax=ax, multiplier=multiplier, **scalar_kwargs)
->>>>>>> 8b1d4878
+                                    **scalar_kwargs)
         if vector_field is not None:
             vector_field.mpl.vector(ax=ax, multiplier=multiplier, **vector_args)
 
