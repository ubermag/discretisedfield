--- conflicted
+++ resolved
@@ -2641,14 +2641,6 @@
    "nbconvert_exporter": "python",
    "pygments_lexer": "ipython3",
    "version": "3.8.13"
-<<<<<<< HEAD
-  },
-  "vscode": {
-   "interpreter": {
-    "hash": "3ca9094a041cc4b421461943860d4006a32a83ae6de9d82790d0cc597a0ee9b5"
-   }
-=======
->>>>>>> aa91eb6e
   },
   "widgets": {
    "application/vnd.jupyter.widget-state+json": {
